/****** Copyright Notice ***
 *
 * PIOK - Parallel I/O Kernels - VPIC-IO, VORPAL-IO, and GCRM-IO, Copyright
 * (c) 2015, The Regents of the University of California, through Lawrence
 * Berkeley National Laboratory (subject to receipt of any required
 * approvals from the U.S. Dept. of Energy).  All rights reserved.
 *
 * If you have questions about your rights to use or distribute this
 * software, please contact Berkeley Lab's Innovation & Partnerships Office
 * at  IPO@lbl.gov.
 *
 * NOTICE.  This Software was developed under funding from the U.S.
 * Department of Energy and the U.S. Government consequently retains
 * certain rights. As such, the U.S. Government has been granted for itself
 * and others acting on its behalf a paid-up, nonexclusive, irrevocable,
 * worldwide license in the Software to reproduce, distribute copies to the
 * public, prepare derivative works, and perform publicly and display
 * publicly, and to permit other to do so.
 *
 ****************************/

/**
 *
 * Email questions to SByna@lbl.gov
 * Scientific Data Management Research Group
 * Lawrence Berkeley National Laboratory
 *
 */

// Description: This is a simple benchmark based on VPIC's I/O interface
//      Each process reads a specified number of particles into
//      a hdf5 output file using only HDF5 calls
// Author:  Suren Byna <SByna@lbl.gov>
//      Lawrence Berkeley National Laboratory, Berkeley, CA
// Created: in 2011
// Modified:    01/06/2014 --> Removed all H5Part calls and using HDF5 calls
//              02/19/2019 --> Add option to read multiple timesteps of data - Tang

#include <math.h>
#include <hdf5.h>
#include <stdlib.h>
#include <sys/time.h>
#include <stdio.h>
#include <unistd.h>
#include <string.h>
#include <assert.h>
#include "../commons/h5bench_util.h"

// Global Variables and dimensions
long long  NUM_PARTICLES = 0, FILE_OFFSET = 0;
long long  TOTAL_PARTICLES = 0;
async_mode ASYNC_MODE;
int        NUM_RANKS, MY_RANK, NUM_TIMESTEPS;
hid_t      PARTICLE_COMPOUND_TYPE;
hid_t      PARTICLE_COMPOUND_TYPE_SEPARATES[8];

herr_t          ierr;
data_contig_md *BUF_STRUCT;
mem_monitor *   MEM_MONITOR;

void
print_data(int n)
{
    int i;
    for (i = 0; i < n; i++)
        printf("sample data: %f %f %f %d %f %f %f %f\n", BUF_STRUCT->x[i], BUF_STRUCT->y[i], BUF_STRUCT->z[i],
               BUF_STRUCT->id_1[i], BUF_STRUCT->id_2[i], BUF_STRUCT->px[i], BUF_STRUCT->py[i],
               BUF_STRUCT->pz[i]);
}

// Create HDF5 file and read data
void
read_h5_data(time_step *ts, hid_t loc, hid_t *dset_ids, hid_t filespace, hid_t memspace,
             unsigned long *read_time, unsigned long *metadata_time)
{
    hid_t         dapl;
    unsigned long t1, t2, t3;
    dapl = H5Pcreate(H5P_DATASET_ACCESS);
#if H5_VERSION_GE(1, 10, 0)
    H5Pset_all_coll_metadata_ops(dapl, true);
#endif

    t1 = get_time_usec();

#if H5_VERSION_GE(1, 13, 0) && defined(USE_ASYNC_VOL)
    dset_ids[0] = H5Dopen_async(loc, "x", dapl, ts->es_meta_create);
    dset_ids[1] = H5Dopen_async(loc, "y", dapl, ts->es_meta_create);
    dset_ids[2] = H5Dopen_async(loc, "z", dapl, ts->es_meta_create);
    dset_ids[3] = H5Dopen_async(loc, "id_1", dapl, ts->es_meta_create);
    dset_ids[4] = H5Dopen_async(loc, "id_2", dapl, ts->es_meta_create);
    dset_ids[5] = H5Dopen_async(loc, "px", dapl, ts->es_meta_create);
    dset_ids[6] = H5Dopen_async(loc, "py", dapl, ts->es_meta_create);
    dset_ids[7] = H5Dopen_async(loc, "pz", dapl, ts->es_meta_create);
#else
    dset_ids[0] = H5Dopen(loc, "x", dapl);
    dset_ids[1] = H5Dopen(loc, "y", dapl);
    dset_ids[2] = H5Dopen(loc, "z", dapl);
    dset_ids[3] = H5Dopen(loc, "id_1", dapl);
    dset_ids[4] = H5Dopen(loc, "id_2", dapl);
    dset_ids[5] = H5Dopen(loc, "px", dapl);
    dset_ids[6] = H5Dopen(loc, "py", dapl);
    dset_ids[7] = H5Dopen(loc, "pz", dapl);
#endif

    t2 = get_time_usec();

<<<<<<< HEAD
#if H5_VERSION_GE(1, 13, 0) && defined(USE_ASYNC_VOL)
    ierr = H5Dread_async(dset_ids[0], H5T_NATIVE_FLOAT, memspace, filespace, H5P_DEFAULT, BUF_STRUCT->x, ts->es_data);
    ierr = H5Dread_async(dset_ids[1], H5T_NATIVE_FLOAT, memspace, filespace, H5P_DEFAULT, BUF_STRUCT->y, ts->es_data);
    ierr = H5Dread_async(dset_ids[2], H5T_NATIVE_FLOAT, memspace, filespace, H5P_DEFAULT, BUF_STRUCT->z, ts->es_data);
    ierr = H5Dread_async(dset_ids[3], H5T_NATIVE_INT, memspace, filespace, H5P_DEFAULT, BUF_STRUCT->id_1, ts->es_data);
    ierr = H5Dread_async(dset_ids[4], H5T_NATIVE_INT, memspace, filespace, H5P_DEFAULT, BUF_STRUCT->id_2, ts->es_data);
    ierr = H5Dread_async(dset_ids[5], H5T_NATIVE_FLOAT, memspace, filespace, H5P_DEFAULT, BUF_STRUCT->px, ts->es_data);
    ierr = H5Dread_async(dset_ids[6], H5T_NATIVE_FLOAT, memspace, filespace, H5P_DEFAULT, BUF_STRUCT->py, ts->es_data);
    ierr = H5Dread_async(dset_ids[7], H5T_NATIVE_FLOAT, memspace, filespace, H5P_DEFAULT, BUF_STRUCT->pz, ts->es_data);
=======
#ifdef USE_ASYNC_VOL
    ierr = H5Dread_async(dset_ids[0], H5T_NATIVE_FLOAT, memspace, filespace, H5P_DEFAULT, BUF_STRUCT->x,
                         ts->es_data);
    ierr = H5Dread_async(dset_ids[1], H5T_NATIVE_FLOAT, memspace, filespace, H5P_DEFAULT, BUF_STRUCT->y,
                         ts->es_data);
    ierr = H5Dread_async(dset_ids[2], H5T_NATIVE_FLOAT, memspace, filespace, H5P_DEFAULT, BUF_STRUCT->z,
                         ts->es_data);
    ierr = H5Dread_async(dset_ids[3], H5T_NATIVE_INT, memspace, filespace, H5P_DEFAULT, BUF_STRUCT->id_1,
                         ts->es_data);
    ierr = H5Dread_async(dset_ids[4], H5T_NATIVE_INT, memspace, filespace, H5P_DEFAULT, BUF_STRUCT->id_2,
                         ts->es_data);
    ierr = H5Dread_async(dset_ids[5], H5T_NATIVE_FLOAT, memspace, filespace, H5P_DEFAULT, BUF_STRUCT->px,
                         ts->es_data);
    ierr = H5Dread_async(dset_ids[6], H5T_NATIVE_FLOAT, memspace, filespace, H5P_DEFAULT, BUF_STRUCT->py,
                         ts->es_data);
    ierr = H5Dread_async(dset_ids[7], H5T_NATIVE_FLOAT, memspace, filespace, H5P_DEFAULT, BUF_STRUCT->pz,
                         ts->es_data);
>>>>>>> 5e8428f5
#else
    ierr        = H5Dread(dset_ids[0], H5T_NATIVE_FLOAT, memspace, filespace, H5P_DEFAULT, BUF_STRUCT->x);
    ierr        = H5Dread(dset_ids[1], H5T_NATIVE_FLOAT, memspace, filespace, H5P_DEFAULT, BUF_STRUCT->y);
    ierr        = H5Dread(dset_ids[2], H5T_NATIVE_FLOAT, memspace, filespace, H5P_DEFAULT, BUF_STRUCT->z);
    ierr        = H5Dread(dset_ids[3], H5T_NATIVE_INT, memspace, filespace, H5P_DEFAULT, BUF_STRUCT->id_1);
    ierr        = H5Dread(dset_ids[4], H5T_NATIVE_INT, memspace, filespace, H5P_DEFAULT, BUF_STRUCT->id_2);
    ierr        = H5Dread(dset_ids[5], H5T_NATIVE_FLOAT, memspace, filespace, H5P_DEFAULT, BUF_STRUCT->px);
    ierr        = H5Dread(dset_ids[6], H5T_NATIVE_FLOAT, memspace, filespace, H5P_DEFAULT, BUF_STRUCT->py);
    ierr        = H5Dread(dset_ids[7], H5T_NATIVE_FLOAT, memspace, filespace, H5P_DEFAULT, BUF_STRUCT->pz);
#endif

    t3 = get_time_usec();

    *read_time     = t3 - t2;
    *metadata_time = t2 - t1;

    if (MY_RANK == 0)
        printf("  Read 8 variable completed\n");
    H5Pclose(dapl);
}

int
_set_dataspace_seq_read(unsigned long read_elem_cnt, hid_t *filespace_in, hid_t *memspace_out)
{
    *memspace_out = H5Screate_simple(1, (hsize_t *)&read_elem_cnt, NULL);
    H5Sselect_hyperslab(*filespace_in, H5S_SELECT_SET, (hsize_t *)&FILE_OFFSET, NULL,
                        (hsize_t *)&read_elem_cnt, NULL);
    return read_elem_cnt;
}

// returns actual rounded read element count.
unsigned long
_set_dataspace_strided_read(unsigned long read_elem_cnt, bench_params params, hid_t *filespace_in,
                            hid_t *memspace_out)
{
    if (MY_RANK == 0) {
        printf("Stride parameters: STRIDE_SIZE = %lu, BLOCK_SIZE = %lu, BLOCK_CNT = %lu\n", params.stride,
               params.block_size, params.block_cnt);
    }

    if ((params.stride + params.block_size) * params.block_cnt > params.dim_1) {
        printf("\n\nInvalid hyperslab setting: (STRIDE_SIZE + BLOCK_SIZE) * BLOCK_CNT"
               "must be no greater than the number of available particles per rank(%lu).\n\n",
               params.chunk_dim_1);
        return 0;
    }

    unsigned long actual_elem_cnt = params.block_size * params.block_cnt;
    *memspace_out                 = H5Screate_simple(1, (hsize_t *)&actual_elem_cnt, NULL);

    H5Sselect_hyperslab(*filespace_in, H5S_SELECT_SET,
                        (hsize_t *)&FILE_OFFSET,        // start-offset
                        (hsize_t *)&params.stride,      // stride
                        (hsize_t *)&params.block_cnt,   // block cnt
                        (hsize_t *)&params.block_size); // block size

    return actual_elem_cnt;
}

// filespace should be read from the file first, then select the hyperslab.
unsigned long
_set_dataspace_seq_2D(hid_t *filespace_in_out, hid_t *memspace_out, unsigned long long dim_1,
                      unsigned long long dim_2)
{
    hsize_t mem_dims[2], file_dims[2];
    mem_dims[0] = (hsize_t)dim_1;
    mem_dims[1] = (hsize_t)dim_2;

    file_dims[0] = (hsize_t)dim_1 * NUM_RANKS; // total x length: dim_1 * world_size.
    file_dims[1] = (hsize_t)dim_2;             // always the same dim_2

    hsize_t file_starts[2], count[2];   // select start point and range in each dimension.
    file_starts[0] = dim_1 * (MY_RANK); // file offset for each rank
    file_starts[1] = 0;

    count[0]      = dim_1;
    count[1]      = dim_2;
    *memspace_out = H5Screate_simple(2, mem_dims, NULL);
    H5Sselect_hyperslab(*filespace_in_out, H5S_SELECT_SET, file_starts, NULL, count, NULL);
    return dim_1 * dim_2;
}

unsigned long
_set_dataspace_seq_3D(hid_t *filespace_in_out, hid_t *memspace_out, unsigned long long dim_1,
                      unsigned long long dim_2, unsigned long long dim_3)
{
    hsize_t mem_dims[3];
    hsize_t file_dims[3];
    mem_dims[0]  = (hsize_t)dim_1;
    mem_dims[1]  = (hsize_t)dim_2;
    mem_dims[2]  = (hsize_t)dim_3;
    file_dims[0] = (hsize_t)dim_1 * NUM_RANKS;
    file_dims[1] = (hsize_t)dim_2;
    file_dims[2] = (hsize_t)dim_3;

    hsize_t file_starts[3], file_range[3]; // select start point and range in each dimension.
    file_starts[0] = dim_1 * (MY_RANK);
    file_starts[1] = 0;
    file_starts[2] = 0;
    file_range[0]  = dim_1;
    file_range[1]  = dim_2;
    file_range[2]  = dim_3;

    *memspace_out = H5Screate_simple(3, mem_dims, NULL);

    H5Sselect_hyperslab(*filespace_in_out, H5S_SELECT_SET, file_starts, NULL, file_range, NULL);
    return dim_1 * dim_2 * dim_3;
}

hid_t
get_filespace(hid_t file_id)
{
    char *grp_name  = "/Timestep_0";
    char *ds_name   = "px";
    hid_t gid       = H5Gopen2(file_id, grp_name, H5P_DEFAULT);
    hid_t dsid      = H5Dopen2(gid, ds_name, H5P_DEFAULT);
    hid_t filespace = H5Dget_space(dsid);
    H5Dclose(dsid);
    H5Gclose(gid);
    return filespace;
}

unsigned long
set_dataspace(bench_params params, unsigned long long try_read_elem_cnt, hid_t *filespace_in_out,
              hid_t *memspace_out)
{
    unsigned long actual_read_cnt = 0;
    switch (params.access_pattern.pattern_read) {
        case CONTIG_1D:

            _set_dataspace_seq_read(try_read_elem_cnt, filespace_in_out, memspace_out);
            actual_read_cnt = try_read_elem_cnt;
            break;

        case STRIDED_1D:
            actual_read_cnt =
                _set_dataspace_strided_read(try_read_elem_cnt, params, filespace_in_out, memspace_out);
            break;

        case CONTIG_2D:
            actual_read_cnt =
                _set_dataspace_seq_2D(filespace_in_out, memspace_out, params.dim_1, params.dim_2);
            break;

        case CONTIG_3D:
            actual_read_cnt = _set_dataspace_seq_3D(filespace_in_out, memspace_out, params.dim_1,
                                                    params.dim_2, params.dim_3);
            break;

        default:
            printf("Unknown read pattern\n");
            break;
    }
    return actual_read_cnt;
}

int
_run_benchmark_read(hid_t file_id, hid_t fapl, hid_t gapl, hid_t filespace, bench_params params,
                    unsigned long *total_data_size_out, unsigned long *raw_read_time_out,
                    unsigned long *inner_metadata_time)
{
    *raw_read_time_out               = 0;
    *inner_metadata_time             = 0;
    int                nts           = params.cnt_time_step;
    unsigned long long read_elem_cnt = params.try_num_particles;
    hid_t              grp;
    char               grp_name[128];
    unsigned long      rt1 = 0, rt2 = 0;
    unsigned long      actual_read_cnt = 0;
    hid_t              memspace;
    actual_read_cnt = set_dataspace(params, read_elem_cnt, &filespace, &memspace);

    if (actual_read_cnt < 1)
        return -1;

    if (MY_RANK == 0)
        print_params(&params);

    MEM_MONITOR      = mem_monitor_new(nts, ASYNC_MODE, actual_read_cnt, params.io_mem_limit);
    unsigned long t1 = 0, t2 = 0, t3 = 0, t4 = 0;
    unsigned long meta_time1 = 0, meta_time2 = 0, meta_time3 = 0, meta_time4 = 0, meta_time5;
    unsigned long read_time_exp = 0, metadata_time_exp = 0;
    unsigned long read_time_imp = 0, metadata_time_imp = 0;
    int           dset_cnt = 8;
    for (int ts_index = 0; ts_index < nts; ts_index++) {
        meta_time1 = 0, meta_time2 = 0, meta_time3 = 0, meta_time4 = 0, meta_time5 = 0;
        sprintf(grp_name, "Timestep_%d", ts_index);
        time_step *ts = &(MEM_MONITOR->time_steps[ts_index]);
        MEM_MONITOR->mem_used += ts->mem_size;
        assert(ts);

        if (params.cnt_time_step_delay > 0) {
            if (ts_index > params.cnt_time_step_delay - 1) // delayed close on all ids of the previous ts
                ts_delayed_close(MEM_MONITOR, &meta_time1, dset_cnt);
        }
        mem_monitor_check_run(MEM_MONITOR, &meta_time2, &read_time_imp);

        t1 = get_time_usec();

#if H5_VERSION_GE(1, 13, 0) && defined(USE_ASYNC_VOL)
        ts->grp_id = H5Gopen_async(file_id, grp_name, gapl, ts->es_meta_create);
#else
        ts->grp_id = H5Gopen(file_id, grp_name, gapl);
#endif

        t2         = get_time_usec();
        meta_time3 = (t2 - t1);

        if (MY_RANK == 0)
            printf("Reading %s ... \n", grp_name);

        read_h5_data(ts, ts->grp_id, ts->dset_ids, filespace, memspace, &read_time_exp, &meta_time4);

        ts->status = TS_DELAY;

        if (params.cnt_time_step_delay == 0) {
            t3 = get_time_usec();
#if H5_VERSION_GE(1, 13, 0) && defined(USE_ASYNC_VOL)
            for (int j = 0; j < dset_cnt; j++)
                H5Dclose_async(ts->dset_ids[j], ts->es_meta_close);
            H5Gclose_async(ts->grp_id, ts->es_meta_close);
#else
            for (int j = 0; j < dset_cnt; j++)
                H5Dclose(ts->dset_ids[j]);
            H5Gclose(ts->grp_id);
#endif
            ts->status = TS_READY;
            t4         = get_time_usec();
            meta_time5 = (t4 - t3);
        }

        if (ts_index != nts - 1) { // no sleep after the last ts
            if (params.compute_time.time_num >= 0) {
                if (MY_RANK == 0)
                    printf("Computing... \n");
                async_sleep(file_id, fapl, params.compute_time);
            }
        }

        *raw_read_time_out += (read_time_exp + read_time_imp);
        *inner_metadata_time += (meta_time1 + meta_time2 + meta_time3 + meta_time4 + meta_time5);
    }

    mem_monitor_final_run(MEM_MONITOR, &metadata_time_imp, &read_time_imp);
    *raw_read_time_out += read_time_imp;
    *inner_metadata_time += metadata_time_imp;
    *total_data_size_out = nts * actual_read_cnt * (6 * sizeof(float) + 2 * sizeof(int));
    H5Sclose(memspace);
    H5Sclose(filespace);
    return 0;
}

void
set_pl(hid_t *fapl, hid_t *gapl)
{
    *fapl = H5Pcreate(H5P_FILE_ACCESS);
    H5Pset_fapl_mpio(*fapl, MPI_COMM_WORLD, MPI_INFO_NULL);
#if H5_VERSION_GE(1, 10, 0)
    H5Pset_all_coll_metadata_ops(*fapl, true);
    H5Pset_coll_metadata_write(*fapl, true);
#endif
    *gapl = H5Pcreate(H5P_GROUP_ACCESS);
#if H5_VERSION_GE(1, 10, 0)
    H5Pset_all_coll_metadata_ops(*gapl, true);
#endif
}

void
print_usage(char *name)
{
    printf("Usage: %s /path/to/file #timestep sleep_sec [# mega particles]\n", name);
}

int
main(int argc, char *argv[])
{
    int mpi_thread_lvl_provided = -1;
    MPI_Init_thread(&argc, &argv, MPI_THREAD_MULTIPLE, &mpi_thread_lvl_provided);
    assert(MPI_THREAD_MULTIPLE == mpi_thread_lvl_provided);
    MPI_Comm_rank(MPI_COMM_WORLD, &MY_RANK);
    MPI_Comm_size(MPI_COMM_WORLD, &NUM_RANKS);

    int sleep_time = 0;

    bench_params params;

    char *cfg_file_path = argv[1];
    char *file_name     = argv[2]; // data file to read

    if (MY_RANK == 0)
        printf("config file: %s, read data file: %s\n", argv[1], argv[2]);
    int do_write = 0;
    if (read_config(cfg_file_path, &params, do_write) < 0) {
        if (MY_RANK == 0)
            printf("Config file read failed. check path: %s\n", cfg_file_path);
        return 0;
    }
    ASYNC_MODE    = params.asyncMode;
    NUM_TIMESTEPS = params.cnt_time_step;

    if (NUM_TIMESTEPS <= 0) {
        if (MY_RANK == 0)
            printf("Usage: ./%s /path/to/file #timestep [# mega particles]\n", argv[0]);
        return 0;
    }

    hid_t fapl, gapl;
    set_pl(&fapl, &gapl);

    hsize_t dims[64] = {0};

    hid_t         file_id         = H5Fopen(file_name, H5F_ACC_RDONLY, fapl);
    hid_t         filespace       = get_filespace(file_id);
    int           dims_cnt        = H5Sget_simple_extent_dims(filespace, dims, NULL);
    unsigned long total_particles = 1;
    if (dims_cnt > 0) {
        for (int i = 0; i < dims_cnt; i++) {
            if (MY_RANK == 0)
                printf("dims[%d] = %llu (total number for the file)\n", i, dims[i]);
            total_particles *= dims[i];
        }
    }
    else {
        if (MY_RANK == 0)
            printf("Failed to read dimensions. \n");
        return 0;
    }

    if (dims_cnt > 0) { // 1D
        if (params.dim_1 > dims[0] / NUM_RANKS) {
            if (MY_RANK == 0)
                printf("Failed: Required dimension(%lu) is greater than the allowed dimension per rank "
                       "(%llu).\n",
                       params.dim_1, dims[0] / NUM_RANKS);
            goto error;
        }
    }
    if (dims_cnt > 1) { // 2D
        if (params.dim_2 > dims[1]) {
            if (MY_RANK == 0)
                printf("Failed: Required dimension_2(%lu) is greater than file dimension(%llu).\n",
                       params.dim_2, dims[1]);
            goto error;
        }
    }
    if (dims_cnt > 2) { // 3D
        if (params.dim_2 > dims[1]) {
            if (MY_RANK == 0)
                printf("Failed: Required dimension_3(%lu) is greater than file dimension(%llu).\n",
                       params.dim_3, dims[2]);
            goto error;
        }
    }

    NUM_PARTICLES = total_particles / NUM_RANKS;

    unsigned long long read_elem_cnt = params.try_num_particles;

    if (read_elem_cnt > NUM_PARTICLES) {
        if (MY_RANK == 0)
            printf("read_elem_cnt_m <= num_particles must hold.\n");
        return 0;
    }

    MPI_Info info = MPI_INFO_NULL;
    if (MY_RANK == 0) {
        printf("Total particles in the file: %lu\n", total_particles);
        printf("Number of particles available per rank: %llu \n", NUM_PARTICLES);
    }

    MPI_Barrier(MPI_COMM_WORLD);

    MPI_Allreduce(&NUM_PARTICLES, &TOTAL_PARTICLES, 1, MPI_LONG_LONG, MPI_SUM, MPI_COMM_WORLD);
    MPI_Scan(&NUM_PARTICLES, &FILE_OFFSET, 1, MPI_LONG_LONG, MPI_SUM, MPI_COMM_WORLD);
    FILE_OFFSET -= NUM_PARTICLES;
    BUF_STRUCT = prepare_contig_memory_multi_dim(params.dim_1, params.dim_2, params.dim_3);

    unsigned long t1 = get_time_usec();

    if (file_id < 0) {
        if (MY_RANK == 0)
            printf("Error with opening file [%s]!\n", file_name);
        goto done;
    }

    if (MY_RANK == 0)
        printf("Opened HDF5 file ... [%s]\n", file_name);

    unsigned long raw_read_time, metadata_time, local_data_size;

    int ret = _run_benchmark_read(file_id, fapl, gapl, filespace, params, &local_data_size, &raw_read_time,
                                  &metadata_time);

    if (ret < 0) {
        if (MY_RANK == 0)
            printf("_run_benchmark_read() failed.\n");

        goto error;
    }
    MPI_Barrier(MPI_COMM_WORLD);

    H5Pclose(fapl);
    H5Pclose(gapl);
#if H5_VERSION_GE(1, 13, 0) && defined(USE_ASYNC_VOL)
    H5Fclose_async(file_id, 0);
#else
    H5Fclose(file_id);
#endif

    MPI_Barrier(MPI_COMM_WORLD);
    unsigned long t4 = get_time_usec();

    free_contig_memory(BUF_STRUCT);

    if (MY_RANK == 0) {
        char *mode_str = NULL;
#if H5_VERSION_GE(1, 13, 0) && defined(USE_ASYNC_VOL)
        if (params.asyncMode == ASYNC_EXPLICIT)
            mode_str = "Async";
        else
            mode_str = "Sync";
#else
        mode_str = "Sync";
#endif
        printf("\n =================  Performance results  =================\n");
        unsigned long long total_sleep_time_us =
            read_time_val(params.compute_time, TIME_US) * (params.cnt_time_step - 1);
        unsigned long total_size_gb = NUM_RANKS * local_data_size / (1024 * 1024 * 1024);
        printf("Total emulated compute time = %llu sec\n"
               "Total read size = %lu GB\n",
               total_sleep_time_us / (1000 * 1000), total_size_gb);

        float rrt_s = (float)raw_read_time / (1000 * 1000);

        float raw_rate_gbs = total_size_gb / rrt_s;
        printf("Raw read time = %.3f sec \n", rrt_s);

        float meta_time_s = (float)metadata_time / (1000 * 1000);
        printf("Metadata time = %.3f sec\n", meta_time_s);

        float oct_s = (float)(t4 - t1) / (1000 * 1000);
        printf("Observed read completion time = %.3f sec\n", oct_s);

        printf("%s Raw read rate = %.3f GB/sec \n", mode_str, raw_rate_gbs);
        double or_gbs = (float)total_size_gb / ((float)(t4 - t1 - total_sleep_time_us) / (1000 * 1000));
        printf("%s Observed read rate = %.6f GB/sec\n", mode_str, or_gbs);

        if (params.useCSV) {
            fprintf(params.csv_fs, "NUM_RANKS, %d\n", NUM_RANKS);
            fprintf(params.csv_fs, "Total emulated compute time, %llu, sec\n",
                    total_sleep_time_us / (1000 * 1000));
            fprintf(params.csv_fs, "Total read size, %lu, GB\n", total_size_gb);
            fprintf(params.csv_fs, "Metadata_time, %.3f, sec\n", meta_time_s);
            fprintf(params.csv_fs, "Raw read time, %.3f, sec\n", rrt_s);
            fprintf(params.csv_fs, "Observed completion time, %.3f, sec\n", oct_s);

            fprintf(params.csv_fs, "Raw read rate, %.3f, GB/sec\n", raw_rate_gbs);
            fprintf(params.csv_fs, "Observed read rate, %.3f, GB/sec\n", or_gbs);
            fclose(params.csv_fs);
        }
    }

error:
    H5E_BEGIN_TRY
    {
        H5Fclose(file_id);
        H5Pclose(fapl);
    }
    H5E_END_TRY;

done:
    H5close();
    MPI_Finalize();
    return 0;
}<|MERGE_RESOLUTION|>--- conflicted
+++ resolved
@@ -104,7 +104,6 @@
 
     t2 = get_time_usec();
 
-<<<<<<< HEAD
 #if H5_VERSION_GE(1, 13, 0) && defined(USE_ASYNC_VOL)
     ierr = H5Dread_async(dset_ids[0], H5T_NATIVE_FLOAT, memspace, filespace, H5P_DEFAULT, BUF_STRUCT->x, ts->es_data);
     ierr = H5Dread_async(dset_ids[1], H5T_NATIVE_FLOAT, memspace, filespace, H5P_DEFAULT, BUF_STRUCT->y, ts->es_data);
@@ -114,34 +113,15 @@
     ierr = H5Dread_async(dset_ids[5], H5T_NATIVE_FLOAT, memspace, filespace, H5P_DEFAULT, BUF_STRUCT->px, ts->es_data);
     ierr = H5Dread_async(dset_ids[6], H5T_NATIVE_FLOAT, memspace, filespace, H5P_DEFAULT, BUF_STRUCT->py, ts->es_data);
     ierr = H5Dread_async(dset_ids[7], H5T_NATIVE_FLOAT, memspace, filespace, H5P_DEFAULT, BUF_STRUCT->pz, ts->es_data);
-=======
-#ifdef USE_ASYNC_VOL
-    ierr = H5Dread_async(dset_ids[0], H5T_NATIVE_FLOAT, memspace, filespace, H5P_DEFAULT, BUF_STRUCT->x,
-                         ts->es_data);
-    ierr = H5Dread_async(dset_ids[1], H5T_NATIVE_FLOAT, memspace, filespace, H5P_DEFAULT, BUF_STRUCT->y,
-                         ts->es_data);
-    ierr = H5Dread_async(dset_ids[2], H5T_NATIVE_FLOAT, memspace, filespace, H5P_DEFAULT, BUF_STRUCT->z,
-                         ts->es_data);
-    ierr = H5Dread_async(dset_ids[3], H5T_NATIVE_INT, memspace, filespace, H5P_DEFAULT, BUF_STRUCT->id_1,
-                         ts->es_data);
-    ierr = H5Dread_async(dset_ids[4], H5T_NATIVE_INT, memspace, filespace, H5P_DEFAULT, BUF_STRUCT->id_2,
-                         ts->es_data);
-    ierr = H5Dread_async(dset_ids[5], H5T_NATIVE_FLOAT, memspace, filespace, H5P_DEFAULT, BUF_STRUCT->px,
-                         ts->es_data);
-    ierr = H5Dread_async(dset_ids[6], H5T_NATIVE_FLOAT, memspace, filespace, H5P_DEFAULT, BUF_STRUCT->py,
-                         ts->es_data);
-    ierr = H5Dread_async(dset_ids[7], H5T_NATIVE_FLOAT, memspace, filespace, H5P_DEFAULT, BUF_STRUCT->pz,
-                         ts->es_data);
->>>>>>> 5e8428f5
 #else
-    ierr        = H5Dread(dset_ids[0], H5T_NATIVE_FLOAT, memspace, filespace, H5P_DEFAULT, BUF_STRUCT->x);
-    ierr        = H5Dread(dset_ids[1], H5T_NATIVE_FLOAT, memspace, filespace, H5P_DEFAULT, BUF_STRUCT->y);
-    ierr        = H5Dread(dset_ids[2], H5T_NATIVE_FLOAT, memspace, filespace, H5P_DEFAULT, BUF_STRUCT->z);
-    ierr        = H5Dread(dset_ids[3], H5T_NATIVE_INT, memspace, filespace, H5P_DEFAULT, BUF_STRUCT->id_1);
-    ierr        = H5Dread(dset_ids[4], H5T_NATIVE_INT, memspace, filespace, H5P_DEFAULT, BUF_STRUCT->id_2);
-    ierr        = H5Dread(dset_ids[5], H5T_NATIVE_FLOAT, memspace, filespace, H5P_DEFAULT, BUF_STRUCT->px);
-    ierr        = H5Dread(dset_ids[6], H5T_NATIVE_FLOAT, memspace, filespace, H5P_DEFAULT, BUF_STRUCT->py);
-    ierr        = H5Dread(dset_ids[7], H5T_NATIVE_FLOAT, memspace, filespace, H5P_DEFAULT, BUF_STRUCT->pz);
+    ierr = H5Dread(dset_ids[0], H5T_NATIVE_FLOAT, memspace, filespace, H5P_DEFAULT, BUF_STRUCT->x);
+    ierr = H5Dread(dset_ids[1], H5T_NATIVE_FLOAT, memspace, filespace, H5P_DEFAULT, BUF_STRUCT->y);
+    ierr = H5Dread(dset_ids[2], H5T_NATIVE_FLOAT, memspace, filespace, H5P_DEFAULT, BUF_STRUCT->z);
+    ierr = H5Dread(dset_ids[3], H5T_NATIVE_INT, memspace, filespace, H5P_DEFAULT, BUF_STRUCT->id_1);
+    ierr = H5Dread(dset_ids[4], H5T_NATIVE_INT, memspace, filespace, H5P_DEFAULT, BUF_STRUCT->id_2);
+    ierr = H5Dread(dset_ids[5], H5T_NATIVE_FLOAT, memspace, filespace, H5P_DEFAULT, BUF_STRUCT->px);
+    ierr = H5Dread(dset_ids[6], H5T_NATIVE_FLOAT, memspace, filespace, H5P_DEFAULT, BUF_STRUCT->py);
+    ierr = H5Dread(dset_ids[7], H5T_NATIVE_FLOAT, memspace, filespace, H5P_DEFAULT, BUF_STRUCT->pz);
 #endif
 
     t3 = get_time_usec();
