--- conflicted
+++ resolved
@@ -156,19 +156,17 @@
           cd build
           ./h5bench --debug --abort-on-failure ../samples/sync-amrex.json
 
-<<<<<<< HEAD
+      - name: Test h5bench SYNC openpmd
+        run: |
+          cd build
+          ./h5bench --debug --abort-on-failure ../samples/sync-openpmd.json
+
       - name: Test h5bench SYNC e3sm
         run: |
           export LD_LIBRARY_PATH=/opt/hdf5/lib:$LD_LIBRARY_PATH
 
           cd build
           ./h5bench --debug --abort-on-failure ../samples/sync-e3sm.json
-=======
-      - name: Test h5bench SYNC openpmd
-        run: |
-          cd build
-          ./h5bench --debug --abort-on-failure ../samples/sync-openpmd.json
->>>>>>> 753832e8
 
       - name: Upload artifact
         if: always()
