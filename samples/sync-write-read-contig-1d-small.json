{
    "mpi": {
        "command": "mpirun",
        "ranks": "4",
        "configuration": "--allow-run-as-root --oversubscribe"
    },
    "vol": {
        
    },
    "file-system": {

    },
    "directory": "storage",
    "benchmarks": [
        {
<<<<<<< HEAD
            "write": {
                "file": "test.h5",
                "configuration": {
                    "MEM_PATTERN": "CONTIG",
                    "FILE_PATTERN": "CONTIG",
                    "TIMESTEPS": "5",
                    "DELAYED_CLOSE_TIMESTEPS": "2",
                    "COLLECTIVE_DATA": "NO",
                    "COLLECTIVE_METADATA": "NO",
                    "EMULATED_COMPUTE_TIME_PER_TIMESTEP": "5 s", 
                    "NUM_DIMS": "1",
                    "DIM_1": "16777216",
                    "DIM_2": "1",
                    "DIM_3": "1",
                    "MODE": "SYNC",
                    "CSV_FILE": "output.csv"
                }
            },
            "read": {
                "file": "test.h5",
                "configuration": {
                    "MEM_PATTERN": "CONTIG",
                    "FILE_PATTERN": "CONTIG",
                    "TIMESTEPS": "5",
                    "DELAYED_CLOSE_TIMESTEPS": "2",
                    "COLLECTIVE_DATA": "NO",
                    "COLLECTIVE_METADATA": "NO",
                    "EMULATED_COMPUTE_TIME_PER_TIMESTEP": "5 s", 
                    "NUM_DIMS": "1",
                    "DIM_1": "16777216",
                    "DIM_2": "1",
                    "DIM_3": "1",
                    "MODE": "SYNC",
                    "CSV_FILE": "output.csv"
                }
=======
            "benchmark": "write",
            "file": "test.h5",
            "configuration": {
                "MEM_PATTERN": "CONTIG",
                "FILE_PATTERN": "CONTIG",
                "NUM_PARTICLES": "16 M",
                "TIMESTEPS": "5",
                "DELAYED_CLOSE_TIMESTEPS": "2",
                "COLLECTIVE_DATA": "NO",
                "COLLECTIVE_METADATA": "NO",
                "EMULATED_COMPUTE_TIME_PER_TIMESTEP": "5 s", 
                "NUM_DIMS": "1",
                "DIM_1": "16777216",
                "DIM_2": "1",
                "DIM_3": "1",
                "MODE": "SYNC",
                "CSV_FILE": "output.csv"
            }
        },
        {
            "benchmark": "read",
            "file": "test.h5",
            "configuration": {
                "MEM_PATTERN": "CONTIG",
                "FILE_PATTERN": "CONTIG",
                "NUM_PARTICLES": "16 M",
                "TIMESTEPS": "5",
                "DELAYED_CLOSE_TIMESTEPS": "2",
                "COLLECTIVE_DATA": "NO",
                "COLLECTIVE_METADATA": "NO",
                "EMULATED_COMPUTE_TIME_PER_TIMESTEP": "5 s", 
                "NUM_DIMS": "1",
                "DIM_1": "16777216",
                "DIM_2": "1",
                "DIM_3": "1",
                "MODE": "SYNC",
                "CSV_FILE": "output.csv"
>>>>>>> c1183e8d
            }
        }
    ]
}<|MERGE_RESOLUTION|>--- conflicted
+++ resolved
@@ -13,49 +13,11 @@
     "directory": "storage",
     "benchmarks": [
         {
-<<<<<<< HEAD
-            "write": {
-                "file": "test.h5",
-                "configuration": {
-                    "MEM_PATTERN": "CONTIG",
-                    "FILE_PATTERN": "CONTIG",
-                    "TIMESTEPS": "5",
-                    "DELAYED_CLOSE_TIMESTEPS": "2",
-                    "COLLECTIVE_DATA": "NO",
-                    "COLLECTIVE_METADATA": "NO",
-                    "EMULATED_COMPUTE_TIME_PER_TIMESTEP": "5 s", 
-                    "NUM_DIMS": "1",
-                    "DIM_1": "16777216",
-                    "DIM_2": "1",
-                    "DIM_3": "1",
-                    "MODE": "SYNC",
-                    "CSV_FILE": "output.csv"
-                }
-            },
-            "read": {
-                "file": "test.h5",
-                "configuration": {
-                    "MEM_PATTERN": "CONTIG",
-                    "FILE_PATTERN": "CONTIG",
-                    "TIMESTEPS": "5",
-                    "DELAYED_CLOSE_TIMESTEPS": "2",
-                    "COLLECTIVE_DATA": "NO",
-                    "COLLECTIVE_METADATA": "NO",
-                    "EMULATED_COMPUTE_TIME_PER_TIMESTEP": "5 s", 
-                    "NUM_DIMS": "1",
-                    "DIM_1": "16777216",
-                    "DIM_2": "1",
-                    "DIM_3": "1",
-                    "MODE": "SYNC",
-                    "CSV_FILE": "output.csv"
-                }
-=======
             "benchmark": "write",
             "file": "test.h5",
             "configuration": {
                 "MEM_PATTERN": "CONTIG",
                 "FILE_PATTERN": "CONTIG",
-                "NUM_PARTICLES": "16 M",
                 "TIMESTEPS": "5",
                 "DELAYED_CLOSE_TIMESTEPS": "2",
                 "COLLECTIVE_DATA": "NO",
@@ -87,7 +49,6 @@
                 "DIM_3": "1",
                 "MODE": "SYNC",
                 "CSV_FILE": "output.csv"
->>>>>>> c1183e8d
             }
         }
     ]
