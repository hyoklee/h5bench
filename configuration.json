{
    "mpi": {
        "command": "mpirun",
        "ranks": "4",
        "configuration": "-np 8 --oversubscribe"
    },
    "vol": {
        "library": "/vol-async/src:/hdf5-async-vol-register-install/lib:/argobots/install/lib:/hdf5-install/install:",
        "path": "/vol-async/src",
        "connector": "async under_vol=0;under_info={}"
    },
    "file-system": {
        "lustre": {
            "stripe-size": "1M",
            "stripe-count": "4"
        }
    },
    "directory": "full-teste",
    "benchmarks": [
        {
<<<<<<< HEAD
            "e3sm": {
                "file": "coisa.h5",
                "configuration": {
                    "k": "",
                    "x": "blob",
                    "a": "hdf5",
                    "r": "25",
                    "o": "ON",
                    "netcdf": "../../e3sm/datasets/f_case_866x72_16p.nc"
                }
            }
        },
        {
            "write": {
                "file": "test.h5",
                "configuration": {
                    "MEM_PATTERN": "CONTIG",
                    "FILE_PATTERN": "CONTIG",
                    "NUM_PARTICLES": "16 M",
                    "TIMESTEPS": "5",
                    "DELAYED_CLOSE_TIMESTEPS": "2",
                    "COLLECTIVE_DATA": "NO",
                    "COLLECTIVE_METADATA": "NO",
                    "EMULATED_COMPUTE_TIME_PER_TIMESTEP": "1 s", 
                    "NUM_DIMS": "1",
                    "DIM_1": "16777216",
                    "DIM_2": "1",
                    "DIM_3": "1",
                    "ASYNC_MODE": "NON",
                    "CSV_FILE": "output.csv"
                }
=======
            "benchmark": "write",
            "file": "test.h5",
            "configuration": {
                "MEM_PATTERN": "CONTIG",
                "FILE_PATTERN": "CONTIG",
                "NUM_PARTICLES": "16 M",
                "TIMESTEPS": "5",
                "DELAYED_CLOSE_TIMESTEPS": "2",
                "COLLECTIVE_DATA": "NO",
                "COLLECTIVE_METADATA": "NO",
                "EMULATED_COMPUTE_TIME_PER_TIMESTEP": "1 s", 
                "NUM_DIMS": "1",
                "DIM_1": "16777216",
                "DIM_2": "1",
                "DIM_3": "1",
                "ASYNC_MODE": "NON",
                "CSV_FILE": "output.csv"
>>>>>>> 753832e8
            }
        },
        {
            "benchmark": "exerciser",
            "configuration": {
                "numdims": "2",
                "minels": "8 8",
                "nsizes": "3",
                "bufmult": "2 2",
                "dimranks": "8 4"
            }
        },
        {
            "benchmark": "exerciser",
            "configuration": {
                "numdims": "2",
                "minels": "8 8",
                "nsizes": "3",
                "bufmult": "2 2",
                "dimranks": "8 4"
            }
        },
        {
            "benchmark": "exerciser",
            "configuration": {
                "numdims": "2",
                "minels": "8 8",
                "nsizes": "3",
                "bufmult": "2 2",
                "dimranks": "8 4"
            }
        },
        {
            "benchmark": "exerciser",
            "configuration": {
                "numdims": "2",
                "minels": "8 8",
                "nsizes": "3",
                "bufmult": "2 2",
                "dimranks": "8 4"
            }
        },
        {
            "benchmark": "exerciser",
            "configuration": {
                "numdims": "2",
                "minels": "8 8",
                "nsizes": "3",
                "bufmult": "2 2",
                "dimranks": "8 4"
            }
        },
        {
            "benchmark": "read",
            "file": "test.h5",
            "configuration": {
                "MEM_PATTERN": "CONTIG",
                "FILE_PATTERN": "CONTIG",
                "NUM_PARTICLES": "16 M",
                "TIMESTEPS": "5",
                "DELAYED_CLOSE_TIMESTEPS": "2",
                "COLLECTIVE_DATA": "NO",
                "COLLECTIVE_METADATA": "NO",
                "EMULATED_COMPUTE_TIME_PER_TIMESTEP": "1 s", 
                "NUM_DIMS": "1",
                "DIM_1": "16777216",
                "DIM_2": "1",
                "DIM_3": "1",
                "ASYNC_MODE": "NON",
                "CSV_FILE": "output.csv"
            }
        },
        {
            "benchmark": "write",
            "file": "test-two.h5",
            "configuration": {
                "MEM_PATTERN": "CONTIG",
                "FILE_PATTERN": "CONTIG",
                "NUM_PARTICLES": "2 M",
                "TIMESTEPS": "20",
                "DELAYED_CLOSE_TIMESTEPS": "2",
                "COLLECTIVE_DATA": "NO",
                "COLLECTIVE_METADATA": "NO",
                "EMULATED_COMPUTE_TIME_PER_TIMESTEP": "1 s", 
                "NUM_DIMS": "1",
                "DIM_1": "16777216",
                "DIM_2": "1",
                "DIM_3": "1",
                "ASYNC_MODE": "NON",
                "CSV_FILE": "output.csv"
            }
        },
        {
            "benchmark": "metadata",
            "file": "hdf5_iotest.h5",
            "configuration": {
                "version": "0",
                "steps": "20",
                "arrays": "500",
                "rows": "100",
                "columns": "200",
                "process-rows": "2",
                "process-columns": "2",
                "scaling": "weak",
                "dataset-rank": "4",
                "slowest-dimension": "step",
                "layout": "contiguous",
                "mpi-io": "independent",       
                "csv-file": "hdf5_iotest.csv"
            }
        }
    ]
}<|MERGE_RESOLUTION|>--- conflicted
+++ resolved
@@ -18,39 +18,18 @@
     "directory": "full-teste",
     "benchmarks": [
         {
-<<<<<<< HEAD
-            "e3sm": {
-                "file": "coisa.h5",
-                "configuration": {
-                    "k": "",
-                    "x": "blob",
-                    "a": "hdf5",
-                    "r": "25",
-                    "o": "ON",
-                    "netcdf": "../../e3sm/datasets/f_case_866x72_16p.nc"
-                }
+            "benchmark": "e3sm",
+            "file": "coisa.h5",
+            "configuration": {
+                "k": "",
+                "x": "blob",
+                "a": "hdf5",
+                "r": "25",
+                "o": "ON",
+                "netcdf": "../../e3sm/datasets/f_case_866x72_16p.nc"
             }
         },
         {
-            "write": {
-                "file": "test.h5",
-                "configuration": {
-                    "MEM_PATTERN": "CONTIG",
-                    "FILE_PATTERN": "CONTIG",
-                    "NUM_PARTICLES": "16 M",
-                    "TIMESTEPS": "5",
-                    "DELAYED_CLOSE_TIMESTEPS": "2",
-                    "COLLECTIVE_DATA": "NO",
-                    "COLLECTIVE_METADATA": "NO",
-                    "EMULATED_COMPUTE_TIME_PER_TIMESTEP": "1 s", 
-                    "NUM_DIMS": "1",
-                    "DIM_1": "16777216",
-                    "DIM_2": "1",
-                    "DIM_3": "1",
-                    "ASYNC_MODE": "NON",
-                    "CSV_FILE": "output.csv"
-                }
-=======
             "benchmark": "write",
             "file": "test.h5",
             "configuration": {
@@ -68,7 +47,6 @@
                 "DIM_3": "1",
                 "ASYNC_MODE": "NON",
                 "CSV_FILE": "output.csv"
->>>>>>> 753832e8
             }
         },
         {
