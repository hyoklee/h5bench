--- conflicted
+++ resolved
@@ -14,74 +14,69 @@
  *              more information.
  */
 
+#include <string.h>
+#include <stdio.h>
+#include <stdlib.h>
+#include <sys/stat.h>
+#include <sys/time.h>
 #include <hdf5.h>
-#include <math.h>
 #include <mpi.h>
 #include <stdbool.h>
-#include <stdio.h>
-#include <stdlib.h>
-#include <string.h>
-#include <sys/stat.h>
-#include <sys/time.h>
+#include <math.h>
 #include <unistd.h>
 #ifdef __linux__
+#include <sys/sysinfo.h>
 #include <sys/resource.h>
-#include <sys/sysinfo.h>
 #endif
 
 /* Define Constants */
 #define NUM_ATTRIBUTES 64
 #define ATTRIBUTE_SIZE 1024
 #define NAME_LENGTH    1024
-#define NUM_ITERATIONS 10
+#define NUM_ITERATIONS 10 
 #define MAX_DIM        4
 #define HYPER_VERBOSE  0
-#define MIN(a, b)      (((a) < (b)) ? (a) : (b))
-#define MAX(a, b)      (((a) > (b)) ? (a) : (b))
+#define MIN(a,b)       (((a)<(b))?(a):(b))
+#define MAX(a,b)       (((a)>(b))?(a):(b))
 #define NUM_MOM        5
-#define INIT_MOM                                                                                             \
-    {                                                                                                        \
-        0.0, 0.0, 0.0, 0.0, 0.0                                                                              \
-    }
-#define AVG_ind 0
-#define STD_ind 1
-#define MIN_ind 2
-#define MED_ind 3
-#define MAX_ind 4
+#define INIT_MOM       {0.0,0.0,0.0,0.0,0.0}
+#define AVG_ind        0
+#define STD_ind        1
+#define MIN_ind        2
+#define MED_ind        3
+#define MAX_ind        4
 
 /* Helper function to calc statistical quantities */
 void getmoments(double *ain, int n, double *momarr);
 
 /* data structure from flashio */
 typedef struct sim_params_t {
-    int    total_blocks;
-    int    nsteps;
-    int    nxb;
-    int    nyb;
-    int    nzb;
+    int total_blocks;
+    int nsteps;
+    int nxb;
+    int nyb;
+    int nzb;
     double time;
     double timestep;
 } sim_params_t;
 
 /* Main Method of the HDF5 Exerciser */
-int
-main(int argc, char *argv[])
+int main( int argc, char* argv[] )
 {
 
-<<<<<<< HEAD
     /* Local Vars */
     int nprocs, rank, i, j;
 
     /* Following defaults are 0 */
     int useMetaDataCollectives = 0;
-    int addDerivedTypeDataset  = 0;
-    int addAttributes          = 0;
-    int useIndependentIO       = 0;
-    int keepFile               = 0;
-    int numDims                = 0;
-    int useChunked             = 0;
-    int rankshift              = 0;
-    int maxcheck_set           = 0;
+    int addDerivedTypeDataset = 0;
+    int addAttributes = 0;
+    int useIndependentIO = 0;
+    int keepFile =0;
+    int numDims = 0;
+    int useChunked = 0;
+    int rankshift = 0;
+    int maxcheck_set = 0;
 
     /* Following defaults are 1 */
     int numBufLoops = 1;
@@ -107,205 +102,182 @@
     hsize_t fileStride_def[MAX_DIM];
     hsize_t fileStride_dbl[MAX_DIM];
     hsize_t fileStride_spe[MAX_DIM];
-    for (i = 0; i < MAX_DIM; i++) {
-        bufMult[i]               = 2;
-        minNEls[i]               = 8;
-        curNEls[i]               = 8;
-        dimRanks[i]              = 1;
-        rankLocation[i]          = 1;
+    for (i=0;i<MAX_DIM;i++) {
+        bufMult[i] = 2;
+        minNEls[i] = 8;
+        curNEls[i] = 8;
+        dimRanks[i] = 1;
+        rankLocation[i] = 1;
         rankLocationShiftedWr[i] = 1;
         rankLocationShiftedRd[i] = 1;
-        fileBlock_def[i]         = 0;
-        fileBlock_dbl[i]         = 0;
-        fileBlock_spe[i]         = 0;
-        fileStride_def[i]        = 1;
-        fileStride_dbl[i]        = 1;
-        fileStride_spe[i]        = 1;
-        fileCount_dbl[i]         = 1;
-        fileCount_spe[i]         = 1;
+        fileBlock_def[i] = 0;
+        fileBlock_dbl[i] = 0;
+        fileBlock_spe[i] = 0;
+        fileStride_def[i] = 1;
+        fileStride_dbl[i] = 1;
+        fileStride_spe[i] = 1;
+        fileCount_dbl[i] = 1;
+        fileCount_spe[i] = 1;
     }
-    hsize_t memBlock_dbl  = 0;
+    hsize_t memBlock_dbl = 0;
     hsize_t memStride_dbl = 1;
-    hsize_t memCount_dbl  = 1;
+    hsize_t memCount_dbl = 1;
 
     /* Parse Inpu Args */
-    char *file_prefix = argv[1];
-    for (i = 2; i < argc; i++) {
-        if (strcmp(argv[i], "--metacoll") == 0)
+    char* file_prefix = argv[0];
+    for (i=1;i<argc;i++) {
+        if (strcmp(argv[i],"--metacoll") == 0)
             useMetaDataCollectives = 1;
-        else if (strcmp(argv[i], "--derivedtype") == 0)
+        else if (strcmp(argv[i],"--derivedtype") == 0)
             addDerivedTypeDataset = 1;
-        else if (strcmp(argv[i], "--addattr") == 0)
+        else if (strcmp(argv[i],"--addattr") == 0)
             addAttributes = 1;
-        else if (strcmp(argv[i], "--indepio") == 0)
+        else if (strcmp(argv[i],"--indepio") == 0)
             useIndependentIO = 1;
-        else if (strcmp(argv[i], "--keepfile") == 0)
+        else if (strcmp(argv[i],"--keepfile") == 0)
             keepFile = 1;
-        else if (strcmp(argv[i], "--usechunked") == 0)
+        else if (strcmp(argv[i],"--usechunked") == 0)
             useChunked = 1;
-        else if (strcmp(argv[i], "--maxcheck") == 0) {
-            i++;
-            maxcheck_set = 1;
-            maxcheck     = (hsize_t)atol(argv[i]);
-        }
-        else if (strcmp(argv[i], "--nsizes") == 0) {
-            i++;
-            numBufLoops = atoi(argv[i]);
-        }
-        else if (strcmp(argv[i], "--bufmult") == 0) {
-            if (numDims < 1) {
+        else if (strcmp(argv[i],"--maxcheck") == 0) {
+            i++; maxcheck_set = 1; maxcheck = (hsize_t)atol(argv[i]);
+        }
+        else if (strcmp(argv[i],"--nsizes") == 0) {
+            i++; numBufLoops = atoi(argv[i]);
+        }
+        else if (strcmp(argv[i],"--bufmult") == 0) {
+            if(numDims<1) {
                 printf("ERROR: '--numdims' flag must come before '--bufmult'\n");
                 exit(-1);
             }
-            for (j = 0; j < numDims; j++) {
-                i++;
-                bufMult[j] = atoi(argv[i]);
-            }
-        }
-        else if (strcmp(argv[i], "--memblock") == 0) {
-            i++;
-            memBlock_dbl = atoi(argv[i]);
-        }
-        else if (strcmp(argv[i], "--memstride") == 0) {
-            i++;
-            memStride_dbl = atoi(argv[i]);
-        }
-        else if (strcmp(argv[i], "--fileblocks") == 0) {
-            if (numDims < 1) {
+            for(j=0; j<numDims; j++){
+                i++; bufMult[j] = atoi(argv[i]);
+            }
+        }
+        else if (strcmp(argv[i],"--memblock") == 0) {
+            i++; memBlock_dbl = atoi(argv[i]);
+        }
+        else if (strcmp(argv[i],"--memstride") == 0) {
+            i++; memStride_dbl = atoi(argv[i]);
+        }
+        else if (strcmp(argv[i],"--fileblocks") == 0) {
+            if(numDims<1) {
                 printf("ERROR: '--numdims' flag must come before '--fileblocks'\n");
                 exit(-1);
             }
-            for (j = 0; j < numDims; j++) {
-                i++;
-                fileBlock_def[j] = atoi(argv[i]);
-            }
-        }
-        else if (strcmp(argv[i], "--filestrides") == 0) {
-            if (numDims < 1) {
+            for(j=0; j<numDims; j++){
+                i++; fileBlock_def[j] = atoi(argv[i]);
+            }
+        }
+        else if (strcmp(argv[i],"--filestrides") == 0) {
+            if(numDims<1) {
                 printf("ERROR: '--numdims' flag must come before '--filestrides'\n");
                 exit(-1);
             }
-            for (j = 0; j < numDims; j++) {
-                i++;
-                fileStride_def[j] = atoi(argv[i]);
-            }
-        }
-        else if (strcmp(argv[i], "--numdims") == 0) {
-            i++;
-            numDims = atoi(argv[i]);
-            if (numDims > 4) {
+            for(j=0; j<numDims; j++) {
+                i++; fileStride_def[j] = atoi(argv[i]);
+            }
+        }
+        else if (strcmp(argv[i],"--numdims") == 0) {
+            i++; numDims = atoi(argv[i]);
+            if(numDims>4){
                 printf("WARNING: Maximum of 4 dimensions is suppported -- ");
-                printf("Using numDims = 4 \n");
-                numDims = 4;
-            }
-        }
-        else if (strcmp(argv[i], "--minels") == 0) {
-            if (numDims < 1) {
+                printf("Using numDims = 4 \n"); numDims=4;
+            }
+        }
+        else if (strcmp(argv[i],"--minels") == 0) {
+            if(numDims<1) {
                 printf("ERROR: '--numdims' flag must come before '--minels'\n");
                 exit(-1);
             }
-            for (j = 0; j < numDims; j++) {
-                i++;
-                minNEls[j] = atoi(argv[i]);
-            }
-        }
-        else if (strcmp(argv[i], "--dimranks") == 0) {
-            if (numDims < 1) {
+            for(j=0; j<numDims; j++){
+                i++; minNEls[j] = atoi(argv[i]);
+            }
+        }
+        else if (strcmp(argv[i],"--dimranks") == 0) {
+            if(numDims<1) {
                 printf("ERROR: '--numdims' flag must come before '--dimranks'\n");
                 exit(-1);
             }
-            for (j = 0; j < numDims; j++) {
-                i++;
-                dimRanks[j] = atoi(argv[i]);
-            }
-        }
-        else if (strcmp(argv[i], "--rshift") == 0) {
-            i++;
-            rankshift = atoi(argv[i]);
+            for(j=0; j<numDims; j++){
+                i++; dimRanks[j] = atoi(argv[i]);
+            }
+        }
+        else if (strcmp(argv[i],"--rshift") == 0) {
+            i++; rankshift = atoi(argv[i]);
         }
         else {
-            printf("ERROR - unrecognized parameter: %s.  Exitting.\n", argv[i]);
+            printf("ERROR - unrecognized parameter: %s.  Exitting.\n",argv[i]);
             exit(-1);
         }
     }
 
     double startTime;
     herr_t rc;
-    MPI_Init(&argc, &argv);
-    MPI_Comm_size(MPI_COMM_WORLD, &nprocs);
-    MPI_Comm_rank(MPI_COMM_WORLD, &rank);
+    MPI_Init(&argc,&argv);
+    MPI_Comm_size(MPI_COMM_WORLD,&nprocs);
+    MPI_Comm_rank(MPI_COMM_WORLD,&rank);
     MPI_Comm comm = MPI_COMM_WORLD;
 
     /* Make sure the array decomposition makes sense. For now, we can just divide
      * the 0th domain by nprocs if the given decomposition is no good.
      * (could also call a function to calculate a good decomp automatically)
      */
-    if (rank == 0) {
-        int ndomains = 1;
-        for (i = 0; i < numDims; ++i)
-            ndomains *= dimRanks[i];
-        if (ndomains != nprocs) {
-            printf("WARNING!! - ndomains: %d must be: %d. Only dividing dim-0\n", ndomains, nprocs);
-            for (j = 0; j <= numDims; ++j)
-                dimRanks[j] = 1;
-            dimRanks[0] = nprocs;
+    if(rank==0){
+        int ndomains=1;
+        for(i=0; i < numDims; ++i) ndomains *= dimRanks[i];
+        if(ndomains != nprocs){
+            printf("WARNING!! - ndomains: %d must be: %d. Only dividing dim-0\n",ndomains,nprocs);
+            for(j=0; j <= numDims; ++j) dimRanks[j]=1;
+            dimRanks[0]=nprocs;
         }
     }
     MPI_Bcast(dimRanks, numDims, MPI_INT, 0, MPI_COMM_WORLD);
 
-    int cary = rank;
-    for (i = numDims - 1; i >= 0; --i) {
+    int cary=rank;
+    for(i=numDims-1; i >= 0; --i){
         rankLocation[i] = cary % dimRanks[i];
-        cary            = cary / dimRanks[i];
+        cary = cary / dimRanks[i];
     }
     /* If we are shifting the ranks... */
     if (rankshift > 0) {
         /* Shifting the location of the WRITE location in file */
         cary = rank + rankshift;
-        if (cary >= nprocs)
-            cary -= nprocs;
-        for (i = numDims - 1; i >= 0; --i) {
+        if (cary >= nprocs) cary -= nprocs;
+        for(i=numDims-1; i >= 0; --i){
             rankLocationShiftedWr[i] = cary % dimRanks[i];
-            cary                     = cary / dimRanks[i];
+            cary = cary / dimRanks[i];
         }
         /* Shifting the location of the READ location in file */
         cary = rank + rankshift * 2;
-        if (cary >= nprocs)
-            cary -= nprocs;
-        for (i = numDims - 1; i >= 0; --i) {
+        if (cary >= nprocs) cary -= nprocs;
+        for(i=numDims-1; i >= 0; --i){
             rankLocationShiftedRd[i] = cary % dimRanks[i];
-            cary                     = cary / dimRanks[i];
+            cary = cary / dimRanks[i];
         }
     }
     MPI_Barrier(MPI_COMM_WORLD);
 
     if (rank == 0) {
-        printf("WARNING: Bufsize is the size of the double-type dataset (The "
-               "derived-type dataset is 8x larger!).\n");
-        printf("useMetaDataCollectives: %d addDerivedTypeDataset: %d addAttributes: "
-               "%d useIndependentIO: %d numDims: %d useChunked: %d rankShift: %d\n",
-               useMetaDataCollectives, addDerivedTypeDataset, addAttributes, useIndependentIO, numDims,
-               useChunked, rankshift);
-        printf("Metric      Bufsize   H5DWrite    RawWrBDWTH    H5Dread    "
-               "RawRdBDWTH    Dataset      Group  Attribute    H5Fopen   H5Fclose  "
-               " H5Fflush OtherClose\n");
+        printf("WARNING: Bufsize is the size of the double-type dataset (The derived-type dataset is 8x larger!).\n");
+        printf("useMetaDataCollectives: %d addDerivedTypeDataset: %d addAttributes: %d useIndependentIO: %d numDims: %d useChunked: %d rankShift: %d\n",
+        useMetaDataCollectives,addDerivedTypeDataset,addAttributes,useIndependentIO,numDims,useChunked,rankshift);
+        printf("Metric      Bufsize   H5DWrite    RawWrBDWTH    H5Dread    RawRdBDWTH    Dataset      Group  Attribute    H5Fopen   H5Fclose   H5Fflush OtherClose\n");
     }
 
     int bufloopIter = 0;
-    int loopIter    = 0;
-
-    /* randomize the testfilename based on time so multiple exercisers can run
-     * concurrently */
-    char           testFileName[NAME_LENGTH];
+    int loopIter = 0;
+
+    /* randomize the testfilename based on time so multiple exercisers can run concurrently */
+    char testFileName[NAME_LENGTH];
     struct timeval time;
-    gettimeofday(&time, NULL);
-    srand(((unsigned int)time.tv_sec * 1000) + ((unsigned int)time.tv_usec / 1000));
-    sprintf(testFileName, "%s-hdf5TestFile-%d", file_prefix, rand());
-    MPI_Bcast(testFileName, NAME_LENGTH, MPI_CHAR, 0, comm);
+    gettimeofday(&time,NULL);
+    srand(((unsigned int) time.tv_sec * 1000) + ((unsigned int) time.tv_usec / 1000));
+    sprintf(testFileName,"%s-hdf5TestFile-%d", file_prefix, rand());
+    MPI_Bcast(testFileName,NAME_LENGTH,MPI_CHAR,0,comm);
     char dataSetName1[NAME_LENGTH] = "hdf5DataSet1";
 
     /* Create the file initially outside of the timing loop */
-    hid_t fd, accessPropList, createPropList;
+    hid_t fd,accessPropList, createPropList;
     createPropList = H5Pcreate(H5P_FILE_CREATE);
 
     /* Set the parallel driver.
@@ -313,241 +285,16 @@
      * mpi implementations and most apps will just do this once anyway. */
     accessPropList = H5Pcreate(H5P_FILE_ACCESS);
     H5Pset_fapl_mpio(accessPropList, comm, MPI_INFO_NULL);
-    fd = H5Fcreate(testFileName, H5F_ACC_TRUNC, createPropList, accessPropList);
+    fd = H5Fcreate(testFileName, H5F_ACC_TRUNC,createPropList, accessPropList);
     rc = H5Fclose(fd);
-=======
-	/* Local Vars */
-	int nprocs, rank, i, j;
-
-	/* Following defaults are 0 */
-	int useMetaDataCollectives = 0;
-	int addDerivedTypeDataset = 0;
-	int addAttributes = 0;
-	int useIndependentIO = 0;
-	int keepFile =0;
-	int numDims = 0;
-	int useChunked = 0;
-	int rankshift = 0;
-	int maxcheck_set = 0;
-
-	/* Following defaults are 1 */
-	int numBufLoops = 1;
-
-	/* Following defaults are "other" */
-	long maxcheck = 17179869184;
-
-	/* Multi-dim Buffers */
-	int bufMult[MAX_DIM];
-	int minNEls[MAX_DIM];
-	int curNEls[MAX_DIM];
-	int dimRanks[MAX_DIM];
-	int rankLocation[MAX_DIM];
-	int rankLocationShiftedWr[MAX_DIM];
-	int rankLocationShiftedRd[MAX_DIM];
-
-	/* Mem/File space settings */
-	hsize_t fileBlock_def[MAX_DIM];
-	hsize_t fileBlock_dbl[MAX_DIM];
-	hsize_t fileBlock_spe[MAX_DIM];
-	hsize_t fileCount_dbl[MAX_DIM];
-	hsize_t fileCount_spe[MAX_DIM];
-	hsize_t fileStride_def[MAX_DIM];
-	hsize_t fileStride_dbl[MAX_DIM];
-	hsize_t fileStride_spe[MAX_DIM];
-	for (i=0;i<MAX_DIM;i++) {
-		bufMult[i] = 2;
-		minNEls[i] = 8;
-		curNEls[i] = 8;
-		dimRanks[i] = 1;
-		rankLocation[i] = 1;
-		rankLocationShiftedWr[i] = 1;
-		rankLocationShiftedRd[i] = 1;
-		fileBlock_def[i] = 0;
-		fileBlock_dbl[i] = 0;
-		fileBlock_spe[i] = 0;
-		fileStride_def[i] = 1;
-		fileStride_dbl[i] = 1;
-		fileStride_spe[i] = 1;
-		fileCount_dbl[i] = 1;
-		fileCount_spe[i] = 1;
-	}
-	hsize_t memBlock_dbl = 0;
-	hsize_t memStride_dbl = 1;
-	hsize_t memCount_dbl = 1;
-
-	/* Parse Inpu Args */
-	char* file_prefix = argv[0];
-	for (i=1;i<argc;i++) {
-		if (strcmp(argv[i],"--metacoll") == 0)
-			useMetaDataCollectives = 1;
-		else if (strcmp(argv[i],"--derivedtype") == 0)
-			addDerivedTypeDataset = 1;
-		else if (strcmp(argv[i],"--addattr") == 0)
-			addAttributes = 1;
-		else if (strcmp(argv[i],"--indepio") == 0)
-			useIndependentIO = 1;
-		else if (strcmp(argv[i],"--keepfile") == 0)
-			keepFile = 1;
-		else if (strcmp(argv[i],"--usechunked") == 0)
-			useChunked = 1;
-		else if (strcmp(argv[i],"--maxcheck") == 0) {
-			i++; maxcheck_set = 1; maxcheck = (hsize_t)atol(argv[i]);
-		}
-		else if (strcmp(argv[i],"--nsizes") == 0) {
-			i++; numBufLoops = atoi(argv[i]);
-		}
-		else if (strcmp(argv[i],"--bufmult") == 0) {
-			if(numDims<1) {
-				printf("ERROR: '--numdims' flag must come before '--bufmult'\n");
-				exit(-1);
-			}
-			for(j=0; j<numDims; j++){
-				i++; bufMult[j] = atoi(argv[i]);
-			}
-		}
-		else if (strcmp(argv[i],"--memblock") == 0) {
-			i++; memBlock_dbl = atoi(argv[i]);
-		}
-		else if (strcmp(argv[i],"--memstride") == 0) {
-			i++; memStride_dbl = atoi(argv[i]);
-		}
-		else if (strcmp(argv[i],"--fileblocks") == 0) {
-			if(numDims<1) {
-				printf("ERROR: '--numdims' flag must come before '--fileblocks'\n");
-				exit(-1);
-			}
-			for(j=0; j<numDims; j++){
-				i++; fileBlock_def[j] = atoi(argv[i]);
-			}
-		}
-		else if (strcmp(argv[i],"--filestrides") == 0) {
-			if(numDims<1) {
-				printf("ERROR: '--numdims' flag must come before '--filestrides'\n");
-				exit(-1);
-			}
-			for(j=0; j<numDims; j++) {
-				i++; fileStride_def[j] = atoi(argv[i]);
-			}
-		}
-		else if (strcmp(argv[i],"--numdims") == 0) {
-			i++; numDims = atoi(argv[i]);
-			if(numDims>4){
-				printf("WARNING: Maximum of 4 dimensions is suppported -- ");
-				printf("Using numDims = 4 \n"); numDims=4;
-			}
-		}
-		else if (strcmp(argv[i],"--minels") == 0) {
-			if(numDims<1) {
-				printf("ERROR: '--numdims' flag must come before '--minels'\n");
-				exit(-1);
-			}
-			for(j=0; j<numDims; j++){
-				i++; minNEls[j] = atoi(argv[i]);
-			}
-		}
-		else if (strcmp(argv[i],"--dimranks") == 0) {
-			if(numDims<1) {
-				printf("ERROR: '--numdims' flag must come before '--dimranks'\n");
-				exit(-1);
-			}
-			for(j=0; j<numDims; j++){
-				i++; dimRanks[j] = atoi(argv[i]);
-			}
-		}
-		else if (strcmp(argv[i],"--rshift") == 0) {
-			i++; rankshift = atoi(argv[i]);
-		}
-		else {
-			printf("ERROR - unrecognized parameter: %s.  Exitting.\n",argv[i]);
-			exit(-1);
-		}
-	}
-
-	double startTime;
-	herr_t rc;
-	MPI_Init(&argc,&argv);
-	MPI_Comm_size(MPI_COMM_WORLD,&nprocs);
-	MPI_Comm_rank(MPI_COMM_WORLD,&rank);
-	MPI_Comm comm = MPI_COMM_WORLD;
-
-	/* Make sure the array decomposition makes sense. For now, we can just divide
-	 * the 0th domain by nprocs if the given decomposition is no good.
-	 * (could also call a function to calculate a good decomp automatically)
-	 */
-	if(rank==0){
-		int ndomains=1;
-		for(i=0; i < numDims; ++i) ndomains *= dimRanks[i];
-		if(ndomains != nprocs){
-			printf("WARNING!! - ndomains: %d must be: %d. Only dividing dim-0\n",ndomains,nprocs);
-			for(j=0; j <= numDims; ++j) dimRanks[j]=1;
-			dimRanks[0]=nprocs;
-		}
-	}
-	MPI_Bcast(dimRanks, numDims, MPI_INT, 0, MPI_COMM_WORLD);
-
-	int cary=rank;
-	for(i=numDims-1; i >= 0; --i){
-		rankLocation[i] = cary % dimRanks[i];
-		cary = cary / dimRanks[i];
-	}
-	/* If we are shifting the ranks... */
-	if (rankshift > 0) {
-		/* Shifting the location of the WRITE location in file */
-		cary = rank + rankshift;
-		if (cary >= nprocs) cary -= nprocs;
-		for(i=numDims-1; i >= 0; --i){
-			rankLocationShiftedWr[i] = cary % dimRanks[i];
-			cary = cary / dimRanks[i];
-		}
-		/* Shifting the location of the READ location in file */
-		cary = rank + rankshift * 2;
-		if (cary >= nprocs) cary -= nprocs;
-		for(i=numDims-1; i >= 0; --i){
-			rankLocationShiftedRd[i] = cary % dimRanks[i];
-			cary = cary / dimRanks[i];
-		}
-	}
-	MPI_Barrier(MPI_COMM_WORLD);
-
-	if (rank == 0) {
-		printf("WARNING: Bufsize is the size of the double-type dataset (The derived-type dataset is 8x larger!).\n");
-		printf("useMetaDataCollectives: %d addDerivedTypeDataset: %d addAttributes: %d useIndependentIO: %d numDims: %d useChunked: %d rankShift: %d\n",
-		useMetaDataCollectives,addDerivedTypeDataset,addAttributes,useIndependentIO,numDims,useChunked,rankshift);
-		printf("Metric      Bufsize   H5DWrite    RawWrBDWTH    H5Dread    RawRdBDWTH    Dataset      Group  Attribute    H5Fopen   H5Fclose   H5Fflush OtherClose\n");
-	}
-
-	int bufloopIter = 0;
-	int loopIter = 0;
-
-	/* randomize the testfilename based on time so multiple exercisers can run concurrently */
-	char testFileName[NAME_LENGTH];
-	struct timeval time;
-	gettimeofday(&time,NULL);
-	srand(((unsigned int) time.tv_sec * 1000) + ((unsigned int) time.tv_usec / 1000));
-	sprintf(testFileName,"%s-hdf5TestFile-%d", file_prefix, rand());
-	MPI_Bcast(testFileName,NAME_LENGTH,MPI_CHAR,0,comm);
-	char dataSetName1[NAME_LENGTH] = "hdf5DataSet1";
-
-	/* Create the file initially outside of the timing loop */
-	hid_t fd,accessPropList, createPropList;
-	createPropList = H5Pcreate(H5P_FILE_CREATE);
-
-	/* Set the parallel driver.
-	 * Don't want to do this repetatively, as overhead is quite large for some
-	 * mpi implementations and most apps will just do this once anyway. */
-	accessPropList = H5Pcreate(H5P_FILE_ACCESS);
-	H5Pset_fapl_mpio(accessPropList, comm, MPI_INFO_NULL);
-	fd = H5Fcreate(testFileName, H5F_ACC_TRUNC,createPropList, accessPropList);
-	rc = H5Fclose(fd);
->>>>>>> 5578103d
 
 #ifdef METACOLOK
     /* Set collective metadata if available */
     if (useMetaDataCollectives) {
         hbool_t metaDataCollWrite = true;
-        rc                        = H5Pset_coll_metadata_write(accessPropList, metaDataCollWrite);
+        rc = H5Pset_coll_metadata_write(accessPropList,metaDataCollWrite);
         if (rc < 0) {
-            printf("H5Pset_coll_metadata_write failed with rc %d\n", rc);
+            printf("H5Pset_coll_metadata_write failed with rc %d\n",rc);
             exit(1);
         }
     };
@@ -558,125 +305,117 @@
 #endif
 
     /* Initialize curNEls to minNEls */
-    for (j = 0; j < numDims; j++)
-        curNEls[j] = minNEls[j];
+    for(j=0;j<numDims;j++) curNEls[j] = minNEls[j];
 
     /* Loop through different buffer-size iterations */
-    for (bufloopIter = 0; bufloopIter < numBufLoops; bufloopIter++) {
+    for (bufloopIter=0; bufloopIter<numBufLoops; bufloopIter++) {
 
         /* Determine array sizes (Store numDims-D array as 1D array in memory) */
         /* Total size of the local multidimentional buffer: */
-        long BufSizeTotalDouble  = sizeof(H5T_NATIVE_DOUBLE);
+        long BufSizeTotalDouble = sizeof(H5T_NATIVE_DOUBLE);
         long BufSizeTotalDerived = sizeof(sim_params_t);
         /* Total number of double elements needed to fill the local buffer: */
-        int NumDoubleElements = 1;
+        int NumDoubleElements=1;
         /* Total number of derived-type elements needed to fill the local buffer: */
-        int NumSimParamElements = 1;
-        for (j = 0; j < numDims; j++) {
-
-            BufSizeTotalDouble *= curNEls[j];
-            BufSizeTotalDerived *= curNEls[j];
+        int NumSimParamElements=1;
+        for(j=0;j<numDims;j++) {
+
+            BufSizeTotalDouble*=curNEls[j];
+            BufSizeTotalDerived*=curNEls[j];
             NumDoubleElements *= curNEls[j];
             NumSimParamElements *= curNEls[j];
 
             /* Lets reset the block setting to default */
-            fileBlock_dbl[j]  = fileBlock_def[j];
+            fileBlock_dbl[j] = fileBlock_def[j];
             fileStride_dbl[j] = fileStride_def[j];
 
             /* Check that the FILE space settings make sense */
-            if ((fileBlock_dbl[j] < 1) || (curNEls[j] % fileBlock_dbl[j] != 0)) {
+            if ((fileBlock_dbl[j] < 1) || (curNEls[j] % fileBlock_dbl[j] != 0)){
                 /* Setting doesn't make sense, fall back to a simple setting
                  * and print an error/warning... */
-                fileBlock_dbl[j]  = curNEls[j];
+                fileBlock_dbl[j] = curNEls[j];
                 fileStride_dbl[j] = curNEls[j];
-                fileCount_dbl[j]  = 1;
-            }
-            else {
+                fileCount_dbl[j] = 1;
+            }else{
                 fileCount_dbl[j] = curNEls[j] / fileBlock_dbl[j];
                 if (fileStride_dbl[j] < fileBlock_dbl[j]) {
                     fileStride_dbl[j] = fileBlock_dbl[j];
                 }
             }
-            if (rank == 0 && HYPER_VERBOSE)
-                printf("FileSpace: Dim= %d Block= %llu Stride= %llu Count= %llu\n", j, fileBlock_dbl[j],
-                       fileStride_dbl[j], fileCount_dbl[j]);
+            if(rank==0 && HYPER_VERBOSE)
+                printf("FileSpace: Dim= %d Block= %llu Stride= %llu Count= %llu\n",j,fileBlock_dbl[j],fileStride_dbl[j],fileCount_dbl[j]);
 
             /* Check that the FILE space settings make sense */
-            if ((fileBlock_spe[j] < 1) || (curNEls[j] % fileBlock_spe[j] != 0)) {
+            if ((fileBlock_spe[j] < 1) || (curNEls[j] % fileBlock_spe[j] != 0)){
                 /* Setting doesn't make sense, fall back to a simple setting
                  * and print an error/warning... */
-                fileBlock_spe[j]  = curNEls[j];
+                fileBlock_spe[j] = curNEls[j];
                 fileStride_spe[j] = curNEls[j];
-                fileCount_spe[j]  = 1;
-            }
-            else {
+                fileCount_spe[j] = 1;
+            }else{
                 fileCount_spe[j] = curNEls[j] / fileBlock_spe[j];
                 if (fileStride_spe[j] < fileBlock_spe[j]) {
                     fileStride_spe[j] = fileBlock_spe[j];
                 }
             }
+
         }
 
         /* Know how many double elements we need -- now add memory block/stride */
-        if ((memBlock_dbl < 1) || (NumDoubleElements % memBlock_dbl != 0)) {
-            memBlock_dbl  = 1;
+        if ((memBlock_dbl < 1) || (NumDoubleElements % memBlock_dbl != 0)){
+            memBlock_dbl = 1;
             memStride_dbl = 1;
-            memCount_dbl  = NumDoubleElements;
-        }
-        else {
+            memCount_dbl = NumDoubleElements;
+        }else{
             memCount_dbl = NumDoubleElements / memBlock_dbl;
             if (memStride_dbl < memBlock_dbl) {
                 memStride_dbl = memBlock_dbl;
             }
             NumDoubleElements = memStride_dbl * memCount_dbl;
         }
-        if (rank == 0 && HYPER_VERBOSE)
-            printf("MemSpace:  Dim= %d Block= %llu Stride= %llu Count= %llu\n", 0, memBlock_dbl,
-                   memStride_dbl, memCount_dbl);
+        if(rank==0 && HYPER_VERBOSE)
+            printf("MemSpace:  Dim= %d Block= %llu Stride= %llu Count= %llu\n",0,memBlock_dbl,memStride_dbl,memCount_dbl);
 
         /* data buffers for writing and reading */
-        double *dataBuffer  = (double *)malloc(sizeof(double) * NumDoubleElements);
-        double *checkBuffer = (double *)malloc(sizeof(double) * NumDoubleElements);
+        double *dataBuffer = (double *) malloc(sizeof(double) * NumDoubleElements);
+        double *checkBuffer = (double *) malloc(sizeof(double) * NumDoubleElements);
         double *dataBufferShift;
         if (rankshift > 0) {
-            dataBufferShift = (double *)malloc(sizeof(double) * NumDoubleElements);
-        }
-        sim_params_t *sim_params = (sim_params_t *)malloc(sizeof(sim_params_t) * NumSimParamElements);
-        for (i = 0; i < NumSimParamElements; i++) {
-            sim_params[i].total_blocks = i + rank * 100;
-            sim_params[i].time         = 12345.6789;
-            sim_params[i].timestep     = 12345.6789;
-            sim_params[i].nsteps       = i + rank * 100;
-            sim_params[i].nxb          = i + rank * 100;
-            sim_params[i].nyb          = i + rank * 100;
-            sim_params[i].nzb          = i + rank * 100;
+            dataBufferShift = (double *) malloc(sizeof(double) * NumDoubleElements);
+        }
+        sim_params_t *sim_params = (sim_params_t *) malloc(sizeof(sim_params_t) * NumSimParamElements);
+        for (i=0;i<NumSimParamElements;i++) {
+            sim_params[i].total_blocks = i+rank*100;
+            sim_params[i].time = 12345.6789;
+            sim_params[i].timestep = 12345.6789;
+            sim_params[i].nsteps = i+rank*100;
+            sim_params[i].nxb = i+rank*100;
+            sim_params[i].nyb = i+rank*100;
+            sim_params[i].nzb = i+rank*100;
         }
 
         /* Init buffers with some data */
-        for (i = 0; i < memCount_dbl; i++) {
-            for (j = 0; j < memStride_dbl; j++) {
+        for (i=0;i<memCount_dbl;i++){
+            for (j=0;j<memStride_dbl;j++){
                 int ii = i * memStride_dbl + j;
-                if (j < memBlock_dbl) {
-                    // dataBuffer[ii] = (double)(rank+1) * ((double)(ii+1) * (double)0.355
-                    // * (double)(ii+1)) / (double) 23355.53235;
-                    dataBuffer[ii] = (double)(rank + 1);
-                }
-                else {
+                if (j < memBlock_dbl){
+                    //dataBuffer[ii] = (double)(rank+1) * ((double)(ii+1) * (double)0.355 * (double)(ii+1)) / (double) 23355.53235;
+                    dataBuffer[ii] = (double)(rank+1);
+                }else{
                     dataBuffer[ii] = 0.0;
                 }
                 checkBuffer[ii] = 0.0;
                 /* Populate a buffer with expected data for "shifted" read... */
                 if (rankshift > 0) {
-                    if (j < memBlock_dbl) {
+                    if (j < memBlock_dbl){
                         cary = rank + rankshift; // * 2;
-                        if (cary >= nprocs)
-                            cary -= nprocs;
+                        if (cary >= nprocs) cary -= nprocs;
                         dataBufferShift[ii] = (double)(cary + 1);
-                    }
-                    else {
+                    }else{
                         dataBufferShift[ii] = 0.0;
                     }
                 }
+
             }
         }
 
@@ -691,21 +430,21 @@
         double maxFopenTime[NUM_ITERATIONS];
         double maxFflushTime[NUM_ITERATIONS];
         double maxOtherCloseTime[NUM_ITERATIONS];
-        double MOMWriteDataTime[NUM_MOM]  = INIT_MOM;
-        double MOMReadDataTime[NUM_MOM]   = INIT_MOM;
-        double MOMDataSetTime[NUM_MOM]    = INIT_MOM;
-        double MOMGroupTime[NUM_MOM]      = INIT_MOM;
-        double MOMAttrTime[NUM_MOM]       = INIT_MOM;
-        double MOMFcloseTime[NUM_MOM]     = INIT_MOM;
-        double MOMFopenTime[NUM_MOM]      = INIT_MOM;
-        double MOMFflushTime[NUM_MOM]     = INIT_MOM;
+        double MOMWriteDataTime[NUM_MOM] = INIT_MOM;
+        double MOMReadDataTime[NUM_MOM] = INIT_MOM;
+        double MOMDataSetTime[NUM_MOM] = INIT_MOM;
+        double MOMGroupTime[NUM_MOM] = INIT_MOM;
+        double MOMAttrTime[NUM_MOM] = INIT_MOM;
+        double MOMFcloseTime[NUM_MOM] = INIT_MOM;
+        double MOMFopenTime[NUM_MOM] = INIT_MOM;
+        double MOMFflushTime[NUM_MOM] = INIT_MOM;
         double MOMOtherCloseTime[NUM_MOM] = INIT_MOM;
-        double MOMRawWriteBDWTH[NUM_MOM]  = INIT_MOM;
-        double MOMRawReadBDWTH[NUM_MOM]   = INIT_MOM;
-
-        for (loopIter = 0; loopIter < NUM_ITERATIONS; loopIter++) {
-
-            double timenow      = 0.0;
+        double MOMRawWriteBDWTH[NUM_MOM] = INIT_MOM;
+        double MOMRawReadBDWTH[NUM_MOM] = INIT_MOM;
+
+        for (loopIter=0;loopIter<NUM_ITERATIONS;loopIter++) {
+
+            double timenow = 0.0;
             double rawReadBDWTH = 0.0, rawWriteBDWTH = 0.0;
             double writeDataTime = 0.0, readDataTime = 0.0;
             double dataSetTime = 0.0, groupTime = 0.0, attrTime = 0.0, fopenTime = 0.0;
@@ -713,22 +452,22 @@
 
             /* Init memory -
              * Keep this dynamic because numDims is customizable from command line */
-            hsize_t *dataSetDims = (hsize_t *)malloc(sizeof(hsize_t) * numDims);
-            hsize_t *fileStart   = (hsize_t *)malloc(sizeof(hsize_t) * numDims);
-            hsize_t *fileStride  = (hsize_t *)malloc(sizeof(hsize_t) * numDims);
-            hsize_t *fileBlock   = (hsize_t *)malloc(sizeof(hsize_t) * numDims);
-            hsize_t *fileCount   = (hsize_t *)malloc(sizeof(hsize_t) * numDims);
+            hsize_t *dataSetDims = (hsize_t*) malloc(sizeof(hsize_t) * numDims);
+            hsize_t *fileStart = (hsize_t*) malloc(sizeof(hsize_t) * numDims);
+            hsize_t *fileStride = (hsize_t*) malloc(sizeof(hsize_t) * numDims);
+            hsize_t *fileBlock = (hsize_t*) malloc(sizeof(hsize_t) * numDims);
+            hsize_t *fileCount = (hsize_t*) malloc(sizeof(hsize_t) * numDims);
             /* Lets keep things simple by treating memory space as 1d */
-            hsize_t memStart[]         = {0};
-            hsize_t memStride[]        = {memStride_dbl};
-            hsize_t memBlock[]         = {memBlock_dbl};
-            hsize_t memCount[]         = {memCount_dbl};
-            hsize_t memDataSpaceDims[] = {NumDoubleElements};
-            for (i = 0; i < numDims; i++) {
-                fileStride[i]  = fileStride_dbl[i];
-                fileBlock[i]   = fileBlock_dbl[i];
-                fileCount[i]   = fileCount_dbl[i];
-                fileStart[i]   = fileStride[i] * fileCount[i] * rankLocation[i];
+            hsize_t memStart[] =  { 0 };
+            hsize_t memStride[] = { memStride_dbl };
+            hsize_t memBlock[] =  { memBlock_dbl };
+            hsize_t memCount[] =  { memCount_dbl };
+            hsize_t memDataSpaceDims[] = { NumDoubleElements };
+            for (i=0;i<numDims;i++) {
+                fileStride[i] = fileStride_dbl[i];
+                fileBlock[i] = fileBlock_dbl[i];
+                fileCount[i] = fileCount_dbl[i];
+                fileStart[i] = fileStride[i] * fileCount[i] * rankLocation[i];
                 dataSetDims[i] = fileStride[i] * fileCount[i] * dimRanks[i];
             }
 
@@ -736,70 +475,68 @@
              * Since we have already created it will just open and overwrite */
             MPI_Barrier(comm);
             startTime = MPI_Wtime();
-            fd        = H5Fcreate(testFileName, H5F_ACC_TRUNC, createPropList, accessPropList);
-            fopenTime += (MPI_Wtime() - startTime);
-
-            hid_t xferPropList;  /* xfer property list */
-            hid_t dataSet;       /* data set id */
-            hid_t fileDataSpace; /* file data space id */
-            hid_t memDataSpace;  /* memory data space id */
-
-            MPI_Barrier(comm);
-            startTime = MPI_Wtime();
-
-            hid_t topgroupid = H5Gcreate(fd, "/Data", H5P_DEFAULT, H5P_DEFAULT, H5P_DEFAULT);
-            groupTime += (MPI_Wtime() - startTime);
-
-            hid_t   attr1id, attr1DS;
-            hsize_t attr1Dims[]              = {ATTRIBUTE_SIZE};
-            char    attr1Buf[ATTRIBUTE_SIZE] = {"This is my attribute string."};
-            char    attributeName[NAME_LENGTH];
+            fd = H5Fcreate(testFileName, H5F_ACC_TRUNC, createPropList, accessPropList);
+            fopenTime += (MPI_Wtime()-startTime);
+
+            hid_t xferPropList;      /* xfer property list */
+            hid_t dataSet;                  /* data set id */
+            hid_t fileDataSpace;            /* file data space id */
+            hid_t memDataSpace;             /* memory data space id */
+
+            MPI_Barrier(comm);
+            startTime = MPI_Wtime();
+
+            hid_t topgroupid = H5Gcreate(fd, "/Data", H5P_DEFAULT, H5P_DEFAULT,H5P_DEFAULT);
+            groupTime += (MPI_Wtime()-startTime);
+
+            hid_t attr1id, attr1DS;
+            hsize_t attr1Dims[] = {ATTRIBUTE_SIZE};
+            char attr1Buf[ATTRIBUTE_SIZE] = {"This is my attribute string."};
+            char attributeName[NAME_LENGTH];
 
             startTime = MPI_Wtime();
             if (addAttributes) {
                 MPI_Barrier(comm);
                 startTime = MPI_Wtime();
-                for (i = 0; i < NUM_ATTRIBUTES; i++) {
-                    sprintf(attr1Buf, "This is my attribute string number %d", i);
+                for (i=0;i<NUM_ATTRIBUTES;i++) {
+                    sprintf(attr1Buf,"This is my attribute string number %d",i);
                     attr1DS = H5Screate_simple(1, attr1Dims, NULL);
-                    sprintf(attributeName, "Attribute %d Name", i);
-                    attr1id = H5Acreate(topgroupid, attributeName, H5T_NATIVE_CHAR, attr1DS, H5P_DEFAULT,
-                                        H5P_DEFAULT);
-                    rc      = H5Awrite(attr1id, H5T_NATIVE_CHAR, attr1Buf);
+                    sprintf(attributeName,"Attribute %d Name",i);
+                    attr1id = H5Acreate(topgroupid, attributeName, H5T_NATIVE_CHAR, attr1DS, H5P_DEFAULT, H5P_DEFAULT);
+                    rc = H5Awrite(attr1id, H5T_NATIVE_CHAR, attr1Buf);
                     H5Aclose(attr1id);
                     H5Sclose(attr1DS);
                 }
             }
-            attrTime += (MPI_Wtime() - startTime);
+            attrTime += (MPI_Wtime()-startTime);
 
             /* create prop list for parallel io transfer */
             xferPropList = H5Pcreate(H5P_DATASET_XFER);
 
             if (useIndependentIO)
-                H5Pset_dxpl_mpio(xferPropList, H5FD_MPIO_INDEPENDENT);
+            H5Pset_dxpl_mpio(xferPropList, H5FD_MPIO_INDEPENDENT);
             else
-                H5Pset_dxpl_mpio(xferPropList, H5FD_MPIO_COLLECTIVE);
+            H5Pset_dxpl_mpio(xferPropList, H5FD_MPIO_COLLECTIVE);
 
             hid_t dataSetPropList = H5Pcreate(H5P_DATASET_CREATE);
 
             /* If we are chunking the data.. */
-            if (useChunked) {
+            if(useChunked) {
                 H5Pset_chunk(dataSetPropList, numDims, fileBlock);
                 H5Pset_dxpl_mpio_chunk_opt(xferPropList, H5FD_MPIO_CHUNK_MULTI_IO);
-                // H5Pset_dxpl_mpio_chunk_opt(xferPropList, H5FD_MPIO_CHUNK_ONE_IO);
-                // //Not implemented in CCIO yet!
-            }
-
-            H5Pset_fill_time(dataSetPropList, H5D_FILL_TIME_NEVER);
+                //H5Pset_dxpl_mpio_chunk_opt(xferPropList, H5FD_MPIO_CHUNK_ONE_IO); //Not implemented in CCIO yet!
+            }
+
+            H5Pset_fill_time(dataSetPropList,H5D_FILL_TIME_NEVER);
 
             /* Create data spaces */
-            memDataSpace  = H5Screate_simple(1, memDataSpaceDims, NULL);
+            memDataSpace = H5Screate_simple(1, memDataSpaceDims, NULL);
             fileDataSpace = H5Screate_simple(numDims, dataSetDims, NULL);
 
             /* (Write) Change rankLocation list if we are shifting the ranks... */
             if (rankshift > 0) {
                 /* Shifting the write location of the ranks in the file... */
-                for (i = 0; i < numDims; i++) {
+                for (i=0;i<numDims;i++) {
                     fileStart[i] = fileStride[i] * fileCount[i] * rankLocationShiftedWr[i];
                 }
                 MPI_Barrier(MPI_COMM_WORLD);
@@ -811,25 +548,23 @@
             H5Sselect_hyperslab(fileDataSpace, H5S_SELECT_SET, fileStart, fileStride, fileCount, fileBlock);
 
             /* create the file dataset */
-            sprintf(dataSetName1, "hdf5DataSet1-iter%d-size%d", loopIter, NumDoubleElements);
-
-            MPI_Barrier(comm);
-            startTime = MPI_Wtime();
-            dataSet   = H5Dcreate(topgroupid, dataSetName1, H5T_NATIVE_DOUBLE, fileDataSpace, H5P_DEFAULT,
-                                dataSetPropList, H5P_DEFAULT);
-            dataSetTime += (MPI_Wtime() - startTime);
+            sprintf(dataSetName1,"hdf5DataSet1-iter%d-size%d",loopIter,NumDoubleElements);
+
+            MPI_Barrier(comm);
+            startTime = MPI_Wtime();
+            dataSet = H5Dcreate(topgroupid, dataSetName1, H5T_NATIVE_DOUBLE,fileDataSpace, H5P_DEFAULT, dataSetPropList,H5P_DEFAULT);
+            dataSetTime += (MPI_Wtime()-startTime);
 
             MPI_Barrier(comm);
             startTime = MPI_Wtime();
             H5Dwrite(dataSet, H5T_NATIVE_DOUBLE, memDataSpace, fileDataSpace, xferPropList, dataBuffer);
             timenow = MPI_Wtime();
-            writeDataTime += (timenow - startTime);
-            if ((timenow - startTime) > 0.0) {
-                rawWriteBDWTH = ((double)BufSizeTotalDouble / (1048576.0)) / (timenow - startTime); // Mbps
-                rawWriteBDWTH *= (double)nprocs;                                                    // Mbps
-            }
-            else {
-                printf("ERROR on write: Measured time is %20.16f \n", timenow - startTime);
+            writeDataTime += (timenow-startTime);
+            if((timenow-startTime)>0.0){
+                rawWriteBDWTH = ((double) BufSizeTotalDouble /(1048576.0)) / (timenow-startTime); // Mbps
+                rawWriteBDWTH *= (double) nprocs; // Mbps
+            }else{
+                printf("ERROR on write: Measured time is %20.16f \n",timenow-startTime);
             }
 
             /* Now CLOSE everything and READ it */
@@ -840,19 +575,19 @@
             H5Sclose(memDataSpace);
             H5Gclose(topgroupid);
 
-            otherCloseTime += (MPI_Wtime() - startTime);
-
-            MPI_Barrier(comm);
-            startTime = MPI_Wtime();
-            rc        = H5Fflush(fd, H5F_SCOPE_LOCAL);
-            fflushTime += (MPI_Wtime() - startTime);
-            MPI_Barrier(comm);
-            startTime = MPI_Wtime();
-            rc        = H5Fclose(fd);
-            fcloseTime += (MPI_Wtime() - startTime);
+            otherCloseTime += (MPI_Wtime()-startTime);
+
+            MPI_Barrier(comm);
+            startTime = MPI_Wtime();
+            rc = H5Fflush(fd,H5F_SCOPE_LOCAL);
+            fflushTime += (MPI_Wtime()-startTime);
+            MPI_Barrier(comm);
+            startTime = MPI_Wtime();
+            rc = H5Fclose(fd);
+            fcloseTime += (MPI_Wtime()-startTime);
 
             if (rc < 0) {
-                printf("H5Fclose failed with rc %d\n", rc);
+                printf("H5Fclose failed with rc %d\n",rc);
                 exit(1);
             }
 
@@ -870,9 +605,9 @@
 #ifdef METACOLOK
             if (useMetaDataCollectives) {
                 hbool_t metaDataCollRead = true;
-                rc                       = H5Pset_all_coll_metadata_ops(accessPropList, metaDataCollRead);
+                rc = H5Pset_all_coll_metadata_ops(accessPropList,metaDataCollRead);
                 if (rc < 0) {
-                    printf("H5Pset_all_coll_metadata_ops failed with rc %d\n", rc);
+                    printf("H5Pset_all_coll_metadata_ops failed with rc %d\n",rc);
                     exit(1);
                 }
             };
@@ -881,34 +616,34 @@
             /* Open an existing file. */
             MPI_Barrier(comm);
             startTime = MPI_Wtime();
-            fd        = H5Fopen(testFileName, H5F_ACC_RDWR, accessPropList);
-            fopenTime += (MPI_Wtime() - startTime);
-
-            MPI_Barrier(comm);
-            startTime  = MPI_Wtime();
+            fd = H5Fopen(testFileName, H5F_ACC_RDWR, accessPropList);
+            fopenTime += (MPI_Wtime()-startTime);
+
+            MPI_Barrier(comm);
+            startTime = MPI_Wtime();
             topgroupid = H5Gopen(fd, "/Data", H5P_DEFAULT);
-            groupTime += (MPI_Wtime() - startTime);
+            groupTime += (MPI_Wtime()-startTime);
 
             if (fd < 0) {
-                printf("H5Fopen error - fd is %lld\n", (hid_t)fd);
+                printf("H5Fopen error - fd is %lld\n",(hid_t)fd);
                 exit(1);
             }
 
             /* Open an existing dataset. */
             MPI_Barrier(comm);
             startTime = MPI_Wtime();
-            dataSet   = H5Dopen(topgroupid, dataSetName1, H5P_DEFAULT);
-            dataSetTime += (MPI_Wtime() - startTime);
+            dataSet = H5Dopen(topgroupid, dataSetName1, H5P_DEFAULT);
+            dataSetTime += (MPI_Wtime()-startTime);
 
             if (dataSet < 0) {
-                printf("H5Dopen error - dataSet is %lld\n", (hid_t)dataSet);
+                printf("H5Dopen error - dataSet is %lld\n",(hid_t)dataSet);
                 exit(1);
             }
 
             fileDataSpace = H5Dget_space(dataSet);
 
             if (fileDataSpace < 0) {
-                printf("H5Dget_space error - fileDataSpace is %lld\n", (hid_t)fileDataSpace);
+                printf("H5Dget_space error - fileDataSpace is %lld\n",(hid_t)fileDataSpace);
                 exit(1);
             }
             dtype_id = H5Dget_type(dataSet);
@@ -917,7 +652,7 @@
             /* Change rankLocation list if we are shifting the ranks... */
             if (rankshift > 0) {
                 /* We are basically shifting the location of the ranks in the file... */
-                for (i = 0; i < numDims; i++) {
+                for (i=0;i<numDims;i++) {
                     fileStart[i] = fileStride[i] * fileCount[i] * rankLocationShiftedRd[i];
                 }
                 MPI_Barrier(MPI_COMM_WORLD);
@@ -933,58 +668,51 @@
             startTime = MPI_Wtime();
             H5Dread(dataSet, H5T_NATIVE_DOUBLE, memDataSpace, fileDataSpace, xferPropList, checkBuffer);
             timenow = MPI_Wtime();
-            readDataTime += (timenow - startTime);
-            if ((timenow - startTime) > 0.0) {
-                rawReadBDWTH = ((double)BufSizeTotalDouble / (1048576.0)) / (timenow - startTime); // Mbps
-                rawReadBDWTH *= (double)nprocs;                                                    // Mbps
-            }
-            else {
-                printf("ERROR on read: Measured time is %20.16f \n", timenow - startTime);
+            readDataTime += (timenow-startTime);
+            if((timenow-startTime)>0.0){
+                rawReadBDWTH = ((double) BufSizeTotalDouble /(1048576.0)) / (timenow-startTime); // Mbps
+                rawReadBDWTH *= (double) nprocs; // Mbps
+            }else{
+                printf("ERROR on read: Measured time is %20.16f \n",timenow-startTime);
             }
 
             /* Verify the data only for <= "maxcheck" buffers */
             if (!maxcheck_set || (BufSizeTotalDouble <= maxcheck)) {
-                for (i = 0; i < (NumDoubleElements); i++) {
+                for (i=0;i<(NumDoubleElements);i++) {
                     if (rankshift == 0 && (dataBuffer[i] != checkBuffer[i])) {
-                        printf("Rank %d - ERROR on read: index %d doesn't match - expected "
-                               "%20.16f got %20.16f \n",
-                               rank, i, dataBuffer[i], checkBuffer[i]);
+                        printf("Rank %d - ERROR on read: index %d doesn't match - expected %20.16f got %20.16f \n",rank,i,dataBuffer[i],checkBuffer[i]);
+                    } else if (rankshift > 0 && (dataBufferShift[i] != checkBuffer[i])) {
+                        printf("Rank %d - ERROR on read: index %d doesn't match - expected %20.16f got %20.16f \n",rank,i,dataBufferShift[i],checkBuffer[i]);
                     }
-                    else if (rankshift > 0 && (dataBufferShift[i] != checkBuffer[i])) {
-                        printf("Rank %d - ERROR on read: index %d doesn't match - expected "
-                               "%20.16f got %20.16f \n",
-                               rank, i, dataBufferShift[i], checkBuffer[i]);
-                    }
-                }
-            }
-
-            MPI_Barrier(comm);
-            startTime = MPI_Wtime();
-            rc        = H5Dclose(dataSet);
-            rc        = H5Sclose(fileDataSpace);
-            otherCloseTime += (MPI_Wtime() - startTime);
+                }
+            }
+
+            MPI_Barrier(comm);
+            startTime = MPI_Wtime();
+            rc = H5Dclose(dataSet);
+            rc = H5Sclose(fileDataSpace);
+            otherCloseTime += (MPI_Wtime()-startTime);
 
             if (addDerivedTypeDataset) {
 
-                memStart[0]         = 0;
-                memStride[0]        = NumSimParamElements;
-                memBlock[0]         = NumSimParamElements;
-                memCount[0]         = 1;
+                memStart[0] =  0;
+                memStride[0] = NumSimParamElements;
+                memBlock[0] =  NumSimParamElements;
+                memCount[0] =  1;
                 memDataSpaceDims[0] = NumSimParamElements;
-                for (i = 0; i < numDims; i++) {
-                    fileStride[i]  = fileStride_spe[i];
-                    fileBlock[i]   = fileBlock_spe[i];
-                    fileCount[i]   = fileCount_spe[i];
-                    fileStart[i]   = fileStride[i] * fileCount[i] * rankLocation[i];
+                for (i=0;i<numDims;i++) {
+                    fileStride[i] = fileStride_spe[i];
+                    fileBlock[i] = fileBlock_spe[i];
+                    fileCount[i] = fileCount_spe[i];
+                    fileStart[i] = fileStride[i] * fileCount[i] * rankLocation[i];
                     dataSetDims[i] = fileStride[i] * fileCount[i] * dimRanks[i];
                 }
 
                 /* If we are chunking the data.. */
-                if (useChunked) {
+                if(useChunked) {
                     H5Pset_chunk(dataSetPropList, numDims, fileBlock);
                     H5Pset_dxpl_mpio_chunk_opt(xferPropList, H5FD_MPIO_CHUNK_MULTI_IO);
-                    // H5Pset_dxpl_mpio_chunk_opt(xferPropList, H5FD_MPIO_CHUNK_ONE_IO);
-                    // //Not implemented in CCIO yet!
+                    //H5Pset_dxpl_mpio_chunk_opt(xferPropList, H5FD_MPIO_CHUNK_ONE_IO); //Not implemented in CCIO yet!
                 }
 
                 /* Need to create a new memDataSpaceDims
@@ -994,38 +722,36 @@
 
                 fileDataSpace = H5Screate_simple(numDims, dataSetDims, NULL);
                 hid_t sp_type = H5Tcreate(H5T_COMPOUND, sizeof(sim_params_t));
-                H5Tinsert(sp_type, "total blocks", offsetof(sim_params_t, total_blocks), H5T_NATIVE_INT);
-                H5Tinsert(sp_type, "time", offsetof(sim_params_t, time), H5T_NATIVE_DOUBLE);
-                H5Tinsert(sp_type, "timestep", offsetof(sim_params_t, timestep), H5T_NATIVE_DOUBLE);
-                H5Tinsert(sp_type, "number of steps", offsetof(sim_params_t, nsteps), H5T_NATIVE_INT);
-                H5Tinsert(sp_type, "nxb", offsetof(sim_params_t, nxb), H5T_NATIVE_INT);
-                H5Tinsert(sp_type, "nyb", offsetof(sim_params_t, nyb), H5T_NATIVE_INT);
-                H5Tinsert(sp_type, "nzb", offsetof(sim_params_t, nzb), H5T_NATIVE_INT);
+                H5Tinsert(sp_type,"total blocks",offsetof(sim_params_t, total_blocks),H5T_NATIVE_INT);
+                H5Tinsert(sp_type,"time",offsetof(sim_params_t, time),H5T_NATIVE_DOUBLE);
+                H5Tinsert(sp_type,"timestep",offsetof(sim_params_t, timestep),H5T_NATIVE_DOUBLE);
+                H5Tinsert(sp_type,"number of steps",offsetof(sim_params_t, nsteps),H5T_NATIVE_INT);
+                H5Tinsert(sp_type,"nxb",offsetof(sim_params_t, nxb),H5T_NATIVE_INT);
+                H5Tinsert(sp_type,"nyb",offsetof(sim_params_t, nyb),H5T_NATIVE_INT);
+                H5Tinsert(sp_type,"nzb",offsetof(sim_params_t, nzb),H5T_NATIVE_INT);
 
                 /* define hyperslab for memory data space */
                 H5Sselect_hyperslab(memDataSpace, H5S_SELECT_SET, memStart, memStride, memCount, memBlock);
                 /* define hyperslab for file data space */
-                H5Sselect_hyperslab(fileDataSpace, H5S_SELECT_SET, fileStart, fileStride, fileCount,
-                                    fileBlock);
-
-                MPI_Barrier(comm);
-                startTime       = MPI_Wtime();
-                hid_t dtgroupid = H5Gcreate(fd, "/Data/derivedData", H5P_DEFAULT, H5P_DEFAULT, H5P_DEFAULT);
-                groupTime += (MPI_Wtime() - startTime);
+                H5Sselect_hyperslab(fileDataSpace, H5S_SELECT_SET, fileStart, fileStride, fileCount, fileBlock);
 
                 MPI_Barrier(comm);
                 startTime = MPI_Wtime();
-                dataSet   = H5Dcreate(dtgroupid, "simulation parameters", sp_type, fileDataSpace, H5P_DEFAULT,
-                                    dataSetPropList, H5P_DEFAULT);
-                dataSetTime += (MPI_Wtime() - startTime);
+                hid_t dtgroupid = H5Gcreate(fd, "/Data/derivedData", H5P_DEFAULT, H5P_DEFAULT, H5P_DEFAULT);
+                groupTime += (MPI_Wtime()-startTime);
 
                 MPI_Barrier(comm);
                 startTime = MPI_Wtime();
-                rc        = H5Dwrite(dataSet, sp_type, memDataSpace, fileDataSpace, xferPropList, sim_params);
-                writeDataTime += (MPI_Wtime() - startTime);
+                dataSet = H5Dcreate(dtgroupid, "simulation parameters", sp_type, fileDataSpace, H5P_DEFAULT, dataSetPropList, H5P_DEFAULT);
+                dataSetTime += (MPI_Wtime()-startTime);
+
+                MPI_Barrier(comm);
+                startTime = MPI_Wtime();
+                rc = H5Dwrite(dataSet, sp_type, memDataSpace, fileDataSpace, xferPropList, sim_params);
+                writeDataTime += (MPI_Wtime()-startTime);
 
                 if (rc < 0) {
-                    printf("H5Dwrite of dataSet failed with rc %d\n", rc);
+                    printf("H5Dwrite of dataSet failed with rc %d\n",rc);
                     exit(1);
                 }
 
@@ -1035,7 +761,7 @@
                 H5Sclose(fileDataSpace);
                 H5Tclose(sp_type);
                 H5Gclose(dtgroupid);
-                otherCloseTime += (MPI_Wtime() - startTime);
+                otherCloseTime += (MPI_Wtime()-startTime);
             }
 
             MPI_Barrier(comm);
@@ -1046,40 +772,40 @@
             H5Tclose(dtype_id);
             H5Pclose(plist_id);
             H5Gclose(topgroupid);
-            otherCloseTime += (MPI_Wtime() - startTime);
-
-            MPI_Barrier(comm);
-            startTime = MPI_Wtime();
-            rc        = H5Fflush(fd, H5F_SCOPE_LOCAL);
-            fflushTime += (MPI_Wtime() - startTime);
-
-            MPI_Barrier(comm);
-            startTime = MPI_Wtime();
-            rc        = H5Fclose(fd);
-            fcloseTime += (MPI_Wtime() - startTime);
+            otherCloseTime += (MPI_Wtime()-startTime);
+
+            MPI_Barrier(comm);
+            startTime = MPI_Wtime();
+            rc = H5Fflush(fd,H5F_SCOPE_LOCAL);
+            fflushTime += (MPI_Wtime()-startTime);
+
+            MPI_Barrier(comm);
+            startTime = MPI_Wtime();
+            rc = H5Fclose(fd);
+            fcloseTime += (MPI_Wtime()-startTime);
 
             if (rc < 0) {
-                printf("H5Fclose failed with rc %d\n", rc);
+                printf("H5Fclose failed with rc %d\n",rc);
                 exit(1);
             }
 
-            free(dataSetDims);
-            free(fileStart);
-            free(fileStride);
-            free(fileBlock);
-            free(fileCount);
-
-            MPI_Reduce(&writeDataTime, &maxWriteDataTime[loopIter], 1, MPI_DOUBLE, MPI_MAX, 0, comm);
-            MPI_Reduce(&readDataTime, &maxReadDataTime[loopIter], 1, MPI_DOUBLE, MPI_MAX, 0, comm);
-            MPI_Reduce(&dataSetTime, &maxDataSetTime[loopIter], 1, MPI_DOUBLE, MPI_MAX, 0, comm);
-            MPI_Reduce(&groupTime, &maxGroupTime[loopIter], 1, MPI_DOUBLE, MPI_MAX, 0, comm);
-            MPI_Reduce(&attrTime, &maxAttrTime[loopIter], 1, MPI_DOUBLE, MPI_MAX, 0, comm);
-            MPI_Reduce(&fopenTime, &maxFopenTime[loopIter], 1, MPI_DOUBLE, MPI_MAX, 0, comm);
-            MPI_Reduce(&fcloseTime, &maxFcloseTime[loopIter], 1, MPI_DOUBLE, MPI_MAX, 0, comm);
-            MPI_Reduce(&fflushTime, &maxFflushTime[loopIter], 1, MPI_DOUBLE, MPI_MAX, 0, comm);
-            MPI_Reduce(&otherCloseTime, &maxOtherCloseTime[loopIter], 1, MPI_DOUBLE, MPI_MAX, 0, comm);
-            MPI_Reduce(&rawWriteBDWTH, &minRawWriteBDWTH[loopIter], 1, MPI_DOUBLE, MPI_MIN, 0, comm);
-            MPI_Reduce(&rawReadBDWTH, &minRawReadBDWTH[loopIter], 1, MPI_DOUBLE, MPI_MIN, 0, comm);
+            free (dataSetDims);
+            free (fileStart);
+            free (fileStride);
+            free (fileBlock);
+            free (fileCount);
+
+            MPI_Reduce(&writeDataTime, &maxWriteDataTime[loopIter], 1,MPI_DOUBLE, MPI_MAX, 0,comm);
+            MPI_Reduce(&readDataTime, &maxReadDataTime[loopIter], 1,MPI_DOUBLE, MPI_MAX, 0,comm);
+            MPI_Reduce(&dataSetTime, &maxDataSetTime[loopIter], 1,MPI_DOUBLE, MPI_MAX, 0,comm);
+            MPI_Reduce(&groupTime, &maxGroupTime[loopIter], 1,MPI_DOUBLE, MPI_MAX, 0,comm);
+            MPI_Reduce(&attrTime, &maxAttrTime[loopIter], 1,MPI_DOUBLE, MPI_MAX, 0,comm);
+            MPI_Reduce(&fopenTime, &maxFopenTime[loopIter], 1,MPI_DOUBLE, MPI_MAX, 0,comm);
+            MPI_Reduce(&fcloseTime, &maxFcloseTime[loopIter], 1,MPI_DOUBLE, MPI_MAX, 0,comm);
+            MPI_Reduce(&fflushTime, &maxFflushTime[loopIter], 1,MPI_DOUBLE, MPI_MAX, 0,comm);
+            MPI_Reduce(&otherCloseTime, &maxOtherCloseTime[loopIter], 1,MPI_DOUBLE, MPI_MAX, 0,comm);
+            MPI_Reduce(&rawWriteBDWTH, &minRawWriteBDWTH[loopIter], 1,MPI_DOUBLE, MPI_MIN, 0,comm);
+            MPI_Reduce(&rawReadBDWTH, &minRawReadBDWTH[loopIter], 1,MPI_DOUBLE, MPI_MIN, 0,comm);
 
         } /* loopIter for-loop */
 
@@ -1098,36 +824,11 @@
             getmoments(&maxOtherCloseTime[0], NUM_ITERATIONS, &MOMOtherCloseTime[0]);
             getmoments(&minRawWriteBDWTH[0], NUM_ITERATIONS, &MOMRawWriteBDWTH[0]);
             getmoments(&minRawReadBDWTH[0], NUM_ITERATIONS, &MOMRawReadBDWTH[0]);
-            printf("Min      %10ld %10.6f  %12.6f %10.6f  %12.6f %10.6f %10.6f "
-                   "%10.6f %10.6f %10.6f %10.6f %10.6f\n",
-                   BufSizeTotalDouble, MOMWriteDataTime[MIN_ind], MOMRawWriteBDWTH[MIN_ind],
-                   MOMReadDataTime[MIN_ind], MOMRawReadBDWTH[MIN_ind], MOMDataSetTime[MIN_ind],
-                   MOMGroupTime[MIN_ind], MOMAttrTime[MIN_ind], MOMFopenTime[MIN_ind], MOMFcloseTime[MIN_ind],
-                   MOMFflushTime[MIN_ind], MOMOtherCloseTime[MIN_ind]);
-            printf("Med      %10ld %10.6f  %12.6f %10.6f  %12.6f %10.6f %10.6f "
-                   "%10.6f %10.6f %10.6f %10.6f %10.6f\n",
-                   BufSizeTotalDouble, MOMWriteDataTime[MED_ind], MOMRawWriteBDWTH[MED_ind],
-                   MOMReadDataTime[MED_ind], MOMRawReadBDWTH[MED_ind], MOMDataSetTime[MED_ind],
-                   MOMGroupTime[MED_ind], MOMAttrTime[MED_ind], MOMFopenTime[MED_ind], MOMFcloseTime[MED_ind],
-                   MOMFflushTime[MED_ind], MOMOtherCloseTime[MED_ind]);
-            printf("Max      %10ld %10.6f  %12.6f %10.6f  %12.6f %10.6f %10.6f "
-                   "%10.6f %10.6f %10.6f %10.6f %10.6f\n",
-                   BufSizeTotalDouble, MOMWriteDataTime[MAX_ind], MOMRawWriteBDWTH[MAX_ind],
-                   MOMReadDataTime[MAX_ind], MOMRawReadBDWTH[MAX_ind], MOMDataSetTime[MAX_ind],
-                   MOMGroupTime[MAX_ind], MOMAttrTime[MAX_ind], MOMFopenTime[MAX_ind], MOMFcloseTime[MAX_ind],
-                   MOMFflushTime[MAX_ind], MOMOtherCloseTime[MAX_ind]);
-            printf("Avg      %10ld %10.6f  %12.6f %10.6f  %12.6f %10.6f %10.6f "
-                   "%10.6f %10.6f %10.6f %10.6f %10.6f\n",
-                   BufSizeTotalDouble, MOMWriteDataTime[AVG_ind], MOMRawWriteBDWTH[AVG_ind],
-                   MOMReadDataTime[AVG_ind], MOMRawReadBDWTH[AVG_ind], MOMDataSetTime[AVG_ind],
-                   MOMGroupTime[AVG_ind], MOMAttrTime[AVG_ind], MOMFopenTime[AVG_ind], MOMFcloseTime[AVG_ind],
-                   MOMFflushTime[AVG_ind], MOMOtherCloseTime[AVG_ind]);
-            printf("Std      %10ld %10.6f  %12.6f %10.6f  %12.6f %10.6f %10.6f "
-                   "%10.6f %10.6f %10.6f %10.6f %10.6f\n",
-                   BufSizeTotalDouble, MOMWriteDataTime[STD_ind], MOMRawWriteBDWTH[STD_ind],
-                   MOMReadDataTime[STD_ind], MOMRawReadBDWTH[STD_ind], MOMDataSetTime[STD_ind],
-                   MOMGroupTime[STD_ind], MOMAttrTime[STD_ind], MOMFopenTime[STD_ind], MOMFcloseTime[STD_ind],
-                   MOMFflushTime[STD_ind], MOMOtherCloseTime[STD_ind]);
+            printf("Min      %10ld %10.6f  %12.6f %10.6f  %12.6f %10.6f %10.6f %10.6f %10.6f %10.6f %10.6f %10.6f\n",BufSizeTotalDouble,MOMWriteDataTime[MIN_ind],MOMRawWriteBDWTH[MIN_ind],MOMReadDataTime[MIN_ind],MOMRawReadBDWTH[MIN_ind],MOMDataSetTime[MIN_ind],MOMGroupTime[MIN_ind],MOMAttrTime[MIN_ind],MOMFopenTime[MIN_ind],MOMFcloseTime[MIN_ind],MOMFflushTime[MIN_ind],MOMOtherCloseTime[MIN_ind]);
+            printf("Med      %10ld %10.6f  %12.6f %10.6f  %12.6f %10.6f %10.6f %10.6f %10.6f %10.6f %10.6f %10.6f\n",BufSizeTotalDouble,MOMWriteDataTime[MED_ind],MOMRawWriteBDWTH[MED_ind],MOMReadDataTime[MED_ind],MOMRawReadBDWTH[MED_ind],MOMDataSetTime[MED_ind],MOMGroupTime[MED_ind],MOMAttrTime[MED_ind],MOMFopenTime[MED_ind],MOMFcloseTime[MED_ind],MOMFflushTime[MED_ind],MOMOtherCloseTime[MED_ind]);
+            printf("Max      %10ld %10.6f  %12.6f %10.6f  %12.6f %10.6f %10.6f %10.6f %10.6f %10.6f %10.6f %10.6f\n",BufSizeTotalDouble,MOMWriteDataTime[MAX_ind],MOMRawWriteBDWTH[MAX_ind],MOMReadDataTime[MAX_ind],MOMRawReadBDWTH[MAX_ind],MOMDataSetTime[MAX_ind],MOMGroupTime[MAX_ind],MOMAttrTime[MAX_ind],MOMFopenTime[MAX_ind],MOMFcloseTime[MAX_ind],MOMFflushTime[MAX_ind],MOMOtherCloseTime[MAX_ind]);
+            printf("Avg      %10ld %10.6f  %12.6f %10.6f  %12.6f %10.6f %10.6f %10.6f %10.6f %10.6f %10.6f %10.6f\n",BufSizeTotalDouble,MOMWriteDataTime[AVG_ind],MOMRawWriteBDWTH[AVG_ind],MOMReadDataTime[AVG_ind],MOMRawReadBDWTH[AVG_ind],MOMDataSetTime[AVG_ind],MOMGroupTime[AVG_ind],MOMAttrTime[AVG_ind],MOMFopenTime[AVG_ind],MOMFcloseTime[AVG_ind],MOMFflushTime[AVG_ind],MOMOtherCloseTime[AVG_ind]);
+            printf("Std      %10ld %10.6f  %12.6f %10.6f  %12.6f %10.6f %10.6f %10.6f %10.6f %10.6f %10.6f %10.6f\n",BufSizeTotalDouble,MOMWriteDataTime[STD_ind],MOMRawWriteBDWTH[STD_ind],MOMReadDataTime[STD_ind],MOMRawReadBDWTH[STD_ind],MOMDataSetTime[STD_ind],MOMGroupTime[STD_ind],MOMAttrTime[STD_ind],MOMFopenTime[STD_ind],MOMFcloseTime[STD_ind],MOMFflushTime[STD_ind],MOMOtherCloseTime[STD_ind]);
         }
 
         /* Free memory for buffers */
@@ -1138,8 +839,7 @@
             free(dataBufferShift);
 
         /* Increase buffer sizes for next loop */
-        for (j = 0; j < numDims; j++)
-            curNEls[j] *= bufMult[j];
+        for(j=0;j<numDims;j++) curNEls[j]*=bufMult[j];
 
         MPI_Barrier(comm);
     } /* bufsize for-loop */
@@ -1151,61 +851,49 @@
         unlink(testFileName);
     }
 
-    if (rank == 0)
-        printf("All done -- Finishing normally.\n");
+    if (rank==0) printf("All done -- Finishing normally.\n");
     MPI_Barrier(comm);
 
     MPI_Finalize();
     return 0;
 }
 
-void
-getmoments(double *ain, int n, double *momarr)
-{
-    int    i, j;
+
+void getmoments(double *ain, int n, double *momarr){
+    int i, j;
     double median, t, minv, maxv, avgv, stdv;
 
-    double *a = (double *)malloc(sizeof(double) * n);
-    for (i = 0; i < n; i++)
-        a[i] = ain[i];
+    double * a = (double *) malloc(sizeof(double) * n);
+    for(i=0;i<n;i++) a[i] = ain[i];
 
     /* 1st Loop through array to get min, max, and sum (for avg) */
-    minv = a[0];
-    maxv = a[0];
-    avgv = a[0];
-    for (i = 1; i < n; i++) {
+    minv = a[0]; maxv = a[0]; avgv = a[0];
+    for(i=1;i<n;i++){
         avgv += a[i];
-        if (a[i] > maxv)
-            maxv = a[i];
-        if (a[i] < minv)
-            minv = a[i];
+        if (a[i] > maxv) maxv = a[i];
+        if (a[i] < minv) minv = a[i];
     }
-    avgv /= ((double)n);
+    avgv /= ((double) n);
 
     /* 2nd Loop through array to get std dev */
     stdv = 0.0;
-    for (i = 0; i < n; i++)
-        stdv += (a[i] - avgv) * (a[i] - avgv);
-    stdv /= ((double)n);
-    stdv = sqrt(stdv);
+    for(i=0;i<n;i++) stdv += (a[i]-avgv)*(a[i]-avgv);
+    stdv /= ((double) n);
+    stdv = sqrt( stdv );
 
     /* Sort array 'a' to determine median */
-    for (i = 1; i <= n - 1; i++) {
-        for (j = 1; j <= n - i; j++) {
-            if (a[j] <= a[j + 1]) {
-                t        = a[j];
-                a[j]     = a[j + 1];
-                a[j + 1] = t;
-            }
-            else
-                continue;
+    for(i=1;i<=n-1;i++){
+        for(j=1;j<=n-i;j++){
+            if(a[j]<=a[j+1]){
+                t = a[j];
+                a[j] = a[j+1];
+                a[j+1] = t;
+            }else continue;
         }
     }
     /* Calculate the median (trivial, because sorted) */
-    if (n % 2 == 0)
-        median = (a[n / 2] + a[n / 2 + 1]) / 2.0;
-    else
-        median = a[n / 2 + 1];
+    if(n%2 == 0) median = (a[n/2] + a[n/2+1])/2.0;
+    else         median = a[n/2 + 1];
 
     /* Set values in moment array */
     momarr[MIN_ind] = minv;
