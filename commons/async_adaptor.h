/*
 * async_adaptor.h
 *
 *  Created on: Oct 21, 2020
 *      Author: tonglin
 */
#include <hdf5.h>

#ifndef COMMONS_ASYNC_ADAPTOR_H_
#define COMMONS_ASYNC_ADAPTOR_H_
#ifndef H5ES_WAIT_FOREVER
#define H5ES_WAIT_FOREVER INT_MAX
<<<<<<< HEAD

// An enum type H5ES_status_t exists in version 1.12.x and later 
// This definition is just to make compiler happy with older version headers
// In hdf5 1.12.0, header file is defined as _H5ESpublic_H and 
// in 1.12.1 and later, it's defined as H5ESpublic_H. Checking for both.
#if defined(_H5ESpublic_H) || defined(H5ESpublic_H)
//do nothing
#else
typedef int H5ES_status_t; 
=======
#ifndef _H5ESpublic_H
typedef int H5ES_status_t; // an enum type exists in newer version, this line is just to make compiler happy
                           // with older version headers
>>>>>>> bb60cd5f
#endif

/**
 * Closes an event set.
 *
 * @return 0
 */
static hid_t
H5EScreate(void)
{
    return 0;
}

/**
 * Test an event set.
 *
 * @return 0
 */
static herr_t
H5EStest(hid_t es_id, H5ES_status_t *status)
{
    return 0;
}

/**
 * Wait (with timeout) for operations in event set to complete.
 *
 * @return 0
 */
static herr_t
H5ESwait(hid_t es_id, uint64_t timeout, size_t *num_in_progress, hbool_t *status)
{
    return 0;
}

/**
 * Attempt to cancel operations in an event set.
 *
 * @return 0
 */
static herr_t
H5EScancel(hid_t es_id, H5ES_status_t *status)
{
    return 0;
}

/**
 * Retrieve the number of events in an event set.
 *
 * @return 0
 */
static herr_t
H5ESget_count(hid_t es_id, size_t *count)
{
    return 0;
}

/**
 * Check if event set has failed operations.
 *
 * @return 0
 */
static herr_t
H5ESget_err_status(hid_t es_id, hbool_t *err_occurred)
{
    return 0;
}

/**
 * Retrieve the number of failed operations.
 *
 * @return 0
 */
static herr_t
H5ESget_err_count(hid_t es_id, size_t *num_errs)
{
    return 0;
}

/**
 * Closes an event set.
 *
 * @return 0
 */
static herr_t
H5ESclose(hid_t es_id)
{
    return 0;
}

/**
 * Asynchronous adaptor of H5Acreate.
 *
 * @return Atribute ID on success, H5I_INVALID_HID on failure.
 */
static hid_t
H5Acreate_async(hid_t loc_id, const char *attr_name, hid_t type_id, hid_t space_id, hid_t acpl_id,
                hid_t aapl_id, hid_t es_id)
{
    return H5Acreate2(loc_id, attr_name, type_id, space_id, acpl_id, aapl_id);
}

/**
 * Asynchronous adaptor of H5Acreate_by_name.
 *
 * @return Atribute ID on success, H5I_INVALID_HID on failure.
 */
static hid_t
H5Acreate_by_name_async(hid_t loc_id, const char *obj_name, const char *attr_name, hid_t type_id,
                        hid_t space_id, hid_t acpl_id, hid_t aapl_id, hid_t lapl_id, hid_t es_id)
{
    return H5Acreate_by_name(loc_id, obj_name, attr_name, type_id, space_id, acpl_id, aapl_id, lapl_id);
}

/**
 * Asynchronous adaptor of H5Aopen.
 *
 * @return Atribute ID on success, H5I_INVALID_HID on failure.
 */
static hid_t
H5Aopen_async(hid_t obj_id, const char *attr_name, hid_t aapl_id, hid_t es_id)
{
    return H5Aopen(obj_id, attr_name, aapl_id);
}

/**
 * Asynchronous adaptor of H5Aopen.
 *
 * @return Atribute ID on success, H5I_INVALID_HID on failure.
 */
static hid_t
H5Aopen_by_name_async(hid_t loc_id, const char *obj_name, const char *attr_name, hid_t aapl_id, hid_t lapl_id,
                      hid_t es_id)
{
    return H5Aopen_by_name(loc_id, obj_name, attr_name, aapl_id, lapl_id);
}

/**
 * Asynchronous adaptor of H5Aopen_by_idx.
 *
 * @return Atribute ID on success, H5I_INVALID_HID on failure.
 */
static hid_t
H5Aopen_by_idx_async(hid_t loc_id, const char *obj_name, H5_index_t idx_type, H5_iter_order_t order,
                     hsize_t n, hid_t aapl_id, hid_t lapl_id, hid_t es_id)
{
    return H5Aopen_by_idx(loc_id, obj_name, idx_type, order, n, aapl_id, lapl_id);
}

/**
 * Asynchronous adaptor of H5Awrite.
 *
 * @return Non-negative on success, negative on failure.
 */
static herr_t
H5Awrite_async(hid_t attr_id, hid_t type_id, const void *buf, hid_t es_id)
{
    return H5Awrite(attr_id, type_id, buf);
}

/**
 * Asynchronous adaptor of H5Aread.
 *
 * @return Non-negative on success, negative on failure.
 */
static herr_t
H5Aread_async(hid_t attr_id, hid_t dtype_id, void *buf, hid_t es_id)
{
    return H5Aread(attr_id, dtype_id, buf);
}

/**
 * Asynchronous adaptor of H5Aclose.
 *
 * @return SUCCEED/FAIL.
 */
static herr_t
H5Aclose_async(hid_t attr_id, hid_t es_id)
{
    return H5Aclose(attr_id);
}

/**
 * Asynchronous adaptor of H5Arename.
 *
 * @return Non-negative on success, negative on failure.
 */
static herr_t
H5Arename_async(hid_t loc_id, const char *old_name, const char *new_name, hid_t es_id)
{
    return H5Arename(loc_id, old_name, new_name);
}

/**
 * Asynchronous adaptor of H5Arename_by_name.
 *
 * @return Non-negative on success, negative on failure.
 */
static herr_t
H5Arename_by_name_async(hid_t loc_id, const char *obj_name, const char *old_attr_name,
                        const char *new_attr_name, hid_t lapl_id, hid_t es_id)
{
    return H5Arename_by_name(loc_id, obj_name, old_attr_name, new_attr_name, lapl_id);
}

/**
 * Asynchronous adaptor of H5Aexists.
 *
 * @return Non-negative on success, negative on failure.
 */
static htri_t
H5Aexists_async(hid_t obj_id, const char *attr_name, hid_t es_id)
{
    return H5Aexists(obj_id, attr_name);
}

/**
 * Asynchronous adaptor of H5Aexists_by_name.
 *
 * @return Non-negative on success, negative on failure.
 */
static htri_t
H5Aexists_by_name_async(hid_t loc_id, const char *obj_name, const char *attr_name, hid_t lapl_id, hid_t es_id)
{
    return H5Aexists_by_name(loc_id, obj_name, attr_name, lapl_id);
}

/**
 * Asynchronous adaptor of H5Dcreate.
 *
 * @return Dataset ID on success, H5I_INVALID_HID on failure.
 */
static hid_t
H5Dcreate_async(hid_t loc_id, const char *name, hid_t type_id, hid_t space_id, hid_t lcpl_id, hid_t dcpl_id,
                hid_t dapl_id, hid_t es_id)
{
    return H5Dcreate2(loc_id, name, type_id, space_id, lcpl_id, dcpl_id, dapl_id);
}

/**
 * Asynchronous adaptor of H5Dopen2.
 *
 * @return Dataset ID on success, H5I_INVALID_HID on failure.
 */
static hid_t
H5Dopen_async(hid_t loc_id, const char *name, hid_t dapl_id, hid_t es_id)
{
    return H5Dopen(loc_id, name, dapl_id);
}

/**
 * Asynchronous version adaptor of H5Dopen2.
 *
 * @return Dataset ID on success, H5I_INVALID_HID on failure.
 */
static herr_t
H5Dclose_async(hid_t dset_id, hid_t es_id)
{
    return H5Dclose(dset_id);
}

/**
 * Asynchronous adaptor to read dataset elements.
 *
 * @return Non-negative on success, negative on failure.
 */
static herr_t
H5Dread_async(hid_t dset_id, hid_t mem_type_id, hid_t mem_space_id, hid_t file_space_id, hid_t plist_id,
              void *buf_out, hid_t es_id)
{
    return H5Dread(dset_id, mem_type_id, mem_space_id, file_space_id, plist_id, buf_out);
}

/**
 * Asynchronous adaptor to write dataset elements.
 *
 * @return Non-negative on success, negative on failure.
 */
static herr_t
H5Dwrite_async(hid_t dset_id, hid_t mem_type_id, hid_t mem_space_id, hid_t file_space_id, hid_t plist_id,
               const void *buf, hid_t es_id)
{
    return H5Dwrite(dset_id, mem_type_id, mem_space_id, file_space_id, plist_id, buf);
}

/**
 * Asynchronous adaptor of H5Fcreate.
 *
 * @return File ID on success, H5I_INVALID_HID on failure.
 */
static hid_t
H5Fcreate_async(const char *filename, unsigned flags, hid_t fcpl_id, hid_t fapl_id, hid_t es_id)
{
    return H5Fcreate(filename, flags, fcpl_id, fapl_id);
}

/**
 * Asynchronous adaptor of H5Fopen.
 *
 * @return File ID on success, H5I_INVALID_HID on failure.
 */
static hid_t
H5Fopen_async(const char *filename, unsigned flags, hid_t access_plist, hid_t es_id)
{
    return H5Fopen(filename, flags, access_plist);
}

/**
 * Asynchronous adaptor of H5Fclose.
 *
 * @return SUCCEED/FAIL.
 */
static herr_t
H5Fclose_async(hid_t file_id, hid_t es_id)
{
    return H5Fclose(file_id);
}

/**
 * Asynchronous adaptor of H5Gcreate.
 *
 * @return Group ID on success, H5I_INVALID_HID on failure.
 */
static hid_t
H5Gcreate_async(hid_t loc_id, const char *name, hid_t lcpl_id, hid_t gcpl_id, hid_t gapl_id, hid_t es_id)
{
    return H5Gcreate2(loc_id, name, lcpl_id, gcpl_id, gapl_id);
}

/**
 * Asynchronous adaptor of H5Gopen2.
 *
 * @return Group ID on success, H5I_INVALID_HID on failure.
 */
static hid_t
H5Gopen_async(hid_t loc_id, const char *name, hid_t gapl_id, hid_t es_id)
{
    return H5Gopen2(loc_id, name, gapl_id);
}

/**
 * Asynchronous adaptor of H5Gget_info.
 *
 * @return SUCCEED/FAIL.
 */
static herr_t
H5Gget_info_async(hid_t loc_id, H5G_info_t *group_info_out, hid_t es_id)
{
    return H5Gget_info(loc_id, group_info_out);
}

/**
 * Asynchronous adaptor of H5Gget_info_by_name.
 *
 * @return SUCCEED/FAIL.
 */
static herr_t
H5Gget_info_by_name_async(hid_t loc_id, const char *name, H5G_info_t *group_info, hid_t lapl_id, hid_t es_id)
{
    return H5Gget_info_by_name(loc_id, name, group_info, lapl_id);
}

/**
 * Asynchronous adaptor of H5Gget_info_by_idx.
 *
 * @return SUCCEED/FAIL.
 */
static herr_t
H5Gget_info_by_idx_async(hid_t loc_id, const char *group_name, H5_index_t idx_type, H5_iter_order_t order,
                         hsize_t n, H5G_info_t *group_info, hid_t lapl_id, hid_t es_id)
{
    return H5Gget_info_by_idx(loc_id, group_name, idx_type, order, n, group_info, lapl_id);
}

/**
 * Asynchronous adaptor of H5Gget_info_by_idx.
 *
 * @return SUCCEED/FAIL.
 */
static herr_t
H5Gclose_async(hid_t group_id, hid_t es_id)
{
    return H5Gclose(group_id);
}
#endif // H5ES_WAIT_FOREVER

#endif /* COMMONS_ASYNC_ADAPTOR_H_ */<|MERGE_RESOLUTION|>--- conflicted
+++ resolved
@@ -10,7 +10,6 @@
 #define COMMONS_ASYNC_ADAPTOR_H_
 #ifndef H5ES_WAIT_FOREVER
 #define H5ES_WAIT_FOREVER INT_MAX
-<<<<<<< HEAD
 
 // An enum type H5ES_status_t exists in version 1.12.x and later 
 // This definition is just to make compiler happy with older version headers
@@ -20,11 +19,7 @@
 //do nothing
 #else
 typedef int H5ES_status_t; 
-=======
-#ifndef _H5ESpublic_H
-typedef int H5ES_status_t; // an enum type exists in newer version, this line is just to make compiler happy
-                           // with older version headers
->>>>>>> bb60cd5f
+
 #endif
 
 /**
